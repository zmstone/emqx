--- conflicted
+++ resolved
@@ -12,16 +12,15 @@
 
 ## v4.3.15
 
-<<<<<<< HEAD
-### Bug fixes
-* List subscription topic (/api/v4/subscriptions), the result do not match with multiple conditions.
-=======
 ### Enhancements
 
 * Made possible for EMQX to boot from a Linux directory which has white spaces in its path.
 * Add support for JWT authorization [#7596]
   Now MQTT clients may be authorized with respect to a specific claim containing publish/subscribe topic whitelists.
->>>>>>> d0526807
+  
+### Bug fixes
+* List subscription topic (/api/v4/subscriptions), the result do not match with multiple conditions.  
+
 
 ## v4.3.14
 
