--- conflicted
+++ resolved
@@ -68,16 +68,9 @@
 
     - name: Get old vsn
       run: |
-<<<<<<< HEAD
         set -x
-        OLD_VSNS="$(emqx/scripts/relup-base-vsns.sh ${{ matrix.profile }} | xargs echo -n)"
-        NOW_VSN=$(emqx/pkg-vsn.sh ${{ matrix.profile }})
-        echo "OLD_VSNS=$OLD_VSNS" >> $GITHUB_ENV
-        echo "NOW_VSN=$NOW_VSN" >> $GITHUB_ENV
-=======
         echo "OLD_VSNS=$(emqx/scripts/relup-base-vsns.sh ${{ matrix.profile }} | xargs echo -n)" >> $GITHUB_ENV
-        echo "VSN=$(emqx/pkg-vsn.sh ${{ matrix.profile }})" >> $GITHUB_ENV
->>>>>>> 9ec88198
+        echo "NOW_VSN=$(emqx/pkg-vsn.sh ${{ matrix.profile }})" >> $GITHUB_ENV
 
     - name: build emqx
       env:
@@ -108,12 +101,7 @@
             --var PROFILE=$PROFILE \
             --var PACKAGE_PATH=$(pwd)/packages \
             --var BENCH_PATH=$(pwd)/emqtt-bench \
-<<<<<<< HEAD
-            --var ONE_MORE_EMQX_PATH=$(pwd)/one_more_emqx \
             --var VSN="$NOW_VSN" \
-=======
-            --var VSN="$VSN" \
->>>>>>> 9ec88198
             --var OLD_VSNS="$OLD_VSNS" \
             emqx/.ci/fvt_tests/relup.lux
         fi
