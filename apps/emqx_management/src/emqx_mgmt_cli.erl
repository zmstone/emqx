--- conflicted
+++ resolved
@@ -826,11 +826,10 @@
 http_mod_name(emqx_management) -> emqx_mgmt_http;
 http_mod_name(Name) -> Name.
 
-<<<<<<< HEAD
 print_app_info({AppId, AppSecret, Name, Desc, Status, Expired}) ->
     emqx_ctl:print("app_id: ~s, secret: ~s, name: ~s, desc: ~s, status: ~s, expired: ~p~n",
         [AppId, AppSecret, Name, Desc, Status, Expired]).
-=======
+
 for_node(Fun, Node) ->
     try list_to_existing_atom(Node) of
         NodeAtom ->
@@ -846,5 +845,4 @@
             emqx_ctl:print("~s OK~n", [Msg]);
         {error, Reason} ->
             emqx_ctl:print("~s FAILED~n~p~n", [Msg, Reason])
-    end.
->>>>>>> f42c04d6
+    end.