--- conflicted
+++ resolved
@@ -162,42 +162,21 @@
         resource_id := ResourceId
     } = State
 ) ->
-<<<<<<< HEAD
-    Filter = emqx_authn_utils:render_deep(FilterTemplate, Credential),
-    case emqx_resource:query(ResourceId, {find_one, Collection, Filter, #{}}) of
-        {ok, undefined} ->
-            ignore;
-        {error, Reason} ->
-            ?TRACE_AUTHN_PROVIDER(error, "mongodb_query_failed", #{
-                resource => ResourceId,
-                collection => Collection,
-                filter => Filter,
-                reason => Reason
-            }),
-            ignore;
-        {ok, Doc} ->
-            case check_password(Password, Doc, State) of
-                ok ->
-                    {ok, is_superuser(Doc, State)};
-                {error, {cannot_find_password_hash_field, PasswordHashField}} ->
-                    ?TRACE_AUTHN_PROVIDER(error, "cannot_find_password_hash_field", #{
-=======
     ?WITH_SUCCESSFUL_RENDER(
         begin
             Filter = emqx_authn_utils:render_deep(FilterTemplate, Credential),
             case emqx_resource:query(ResourceId, {find_one, Collection, Filter, #{}}) of
-                undefined ->
+                {ok, undefined} ->
                     ignore;
                 {error, Reason} ->
                     ?TRACE_AUTHN_PROVIDER(error, "mongodb_query_failed", #{
->>>>>>> e436d93b
                         resource => ResourceId,
                         collection => Collection,
                         filter => Filter,
                         reason => Reason
                     }),
                     ignore;
-                Doc ->
+                {ok, Doc} ->
                     case check_password(Password, Doc, State) of
                         ok ->
                             {ok, is_superuser(Doc, State)};
