--- conflicted
+++ resolved
@@ -214,12 +214,8 @@
           exit 1
         fi
         rm -rf emqx
-<<<<<<< HEAD
+        #sha256sum $pkg_name | head -c64  > $pkg_name.sha256
         openssl dgst -sha256 $pkg_name | awk '{print $2}'  > $pkg_name.sha256
-=======
-        #sha256sum ./_packages/${{ matrix.profile }}/$pkg_name | head -c64  > ./_packages/${{ matrix.profile }}/$pkg_name.sha256
-        openssl dgst -sha256 ./_packages/${{ matrix.profile }}/$pkg_name | awk '{print $2}'  > ./_packages/${{ matrix.profile }}/$pkg_name.sha256
->>>>>>> 5171d381
     - uses: actions/upload-artifact@v1
       if: startsWith(github.ref, 'refs/tags/')
       with:
@@ -361,7 +357,6 @@
       fail-fast: false
       matrix:
         profile: ${{fromJSON(needs.prepare.outputs.profiles)}}
-<<<<<<< HEAD
         otp:
           - 24.1.5-3
         registry:
@@ -374,14 +369,6 @@
           - profile: emqx-ee
             registry: 'public.ecr.aws'
         
-=======
-        registry:
-          - 'docker.io'
-        include:
-          - profile: emqx
-            registry: 'public.ecr.aws'
-
->>>>>>> 5171d381
     steps:
     - uses: actions/download-artifact@v2
       with:
@@ -400,11 +387,7 @@
         aws-access-key-id: ${{ secrets.AWS_ACCESS_KEY_ID }}
         aws-secret-access-key: ${{ secrets.AWS_SECRET_ACCESS_KEY }}
         aws-region: ${{ secrets.AWS_DEFAULT_REGION }}
-<<<<<<< HEAD
-    - name: Docker login for aws ecr
-=======
     - name: Docker login to aws ecr
->>>>>>> 5171d381
       if: matrix.registry == 'public.ecr.aws'
       run: aws ecr-public get-login-password --region us-east-1 | docker login --username AWS --password-stdin public.ecr.aws
     - uses: docker/login-action@v1
