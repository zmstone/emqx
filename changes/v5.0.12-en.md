# v5.0.12

## Enhancements

- Disable global garbage collection by `node.global_gc_interval = disabled` [#9418](https://github.com/emqx/emqx/pull/9418)。

- Improve the CLI to avoid waste atom table when typing erros [#9416](https://github.com/emqx/emqx/pull/9416).

- Start building MacOS packages for Apple Silicon hadrdware [#9423](https://github.com/emqx/emqx/pull/9423).

- Remove support for setting shared subscriptions using the non-standard `$queue` feature [#9412](https://github.com/emqx/emqx/pull/9412).
  Shared subscriptions are now part of the MQTT spec. Use `$share` instead.

- Refactor authn API by replacing `POST /authentication/{id}/move` with `PUT /authentication/{id}/position/{position}`. [#9419](https://github.com/emqx/emqx/pull/9419).
  Same is done for `/listeners/{listener_id}/authentication/id/...`.

<<<<<<< HEAD
- Avoid creating temporary zip files when syncing data directory during cluster startup [#9429](https://github.com/emqx/emqx/pull/9429).
=======
- Redesign `/rules` API to make `metrics` a dedicated resources rather than being included with every response [#9461](https://github.com/emqx/emqx/pull/9461).
>>>>>>> 9da12a08

## Bug fixes

- Fix that the obsolete SSL files aren't deleted after the ExHook config update [#9432](https://github.com/emqx/emqx/pull/9432).

- Fix doc and schema for `/trace` API [#9468](https://github.com/emqx/emqx/pull/9468).

- Return `404` for `/telemetry/data` in case it's disabled [#9464](https://github.com/emqx/emqx/pull/9464).

- Fix some potential MQTT packet parse errors [#9477](https://github.com/emqx/emqx/pull/9477).<|MERGE_RESOLUTION|>--- conflicted
+++ resolved
@@ -14,11 +14,7 @@
 - Refactor authn API by replacing `POST /authentication/{id}/move` with `PUT /authentication/{id}/position/{position}`. [#9419](https://github.com/emqx/emqx/pull/9419).
   Same is done for `/listeners/{listener_id}/authentication/id/...`.
 
-<<<<<<< HEAD
-- Avoid creating temporary zip files when syncing data directory during cluster startup [#9429](https://github.com/emqx/emqx/pull/9429).
-=======
 - Redesign `/rules` API to make `metrics` a dedicated resources rather than being included with every response [#9461](https://github.com/emqx/emqx/pull/9461).
->>>>>>> 9da12a08
 
 ## Bug fixes
 
