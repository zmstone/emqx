%%--------------------------------------------------------------------
%% Copyright (c) 2021-2023 EMQ Technologies Co., Ltd. All Rights Reserved.
%%
%% Licensed under the Apache License, Version 2.0 (the "License");
%% you may not use this file except in compliance with the License.
%% You may obtain a copy of the License at
%%
%%     http://www.apache.org/licenses/LICENSE-2.0
%%
%% Unless required by applicable law or agreed to in writing, software
%% distributed under the License is distributed on an "AS IS" BASIS,
%% WITHOUT WARRANTIES OR CONDITIONS OF ANY KIND, either express or implied.
%% See the License for the specific language governing permissions and
%% limitations under the License.
%%--------------------------------------------------------------------

-module(emqx_dashboard_swagger).

-include_lib("typerefl/include/types.hrl").
-include_lib("hocon/include/hoconsc.hrl").

-define(BASE_PATH, "/api/v5").

%% API
-export([spec/1, spec/2]).
-export([namespace/0, namespace/1, fields/1]).
-export([schema_with_example/2, schema_with_examples/2]).
-export([error_codes/1, error_codes/2]).
-export([file_schema/1]).
-export([base_path/0]).
-export([relative_uri/1]).
-export([compose_filters/2]).

-export([
    filter_check_request/2,
    filter_check_request_and_translate_body/2,
    gen_api_schema_json_iodata/3
]).

-ifdef(TEST).
-export([
    parse_spec_ref/3,
    components/2
]).
-endif.

-define(METHODS, [get, post, put, head, delete, patch, options, trace]).

-define(DEFAULT_FIELDS, [
    example,
    allowReserved,
    style,
    format,
    readOnly,
    explode,
    maxLength,
    allowEmptyValue,
    deprecated,
    minimum,
    maximum
]).

-define(INIT_SCHEMA, #{
    fields => #{},
    translations => #{},
    validations => [],
    namespace => undefined
}).

-define(TO_REF(_N_, _F_), iolist_to_binary([to_bin(_N_), ".", to_bin(_F_)])).
-define(TO_COMPONENTS_SCHEMA(_M_, _F_),
    iolist_to_binary([
        <<"#/components/schemas/">>,
        ?TO_REF(namespace(_M_), _F_)
    ])
).
-define(TO_COMPONENTS_PARAM(_M_, _F_),
    iolist_to_binary([
        <<"#/components/parameters/">>,
        ?TO_REF(namespace(_M_), _F_)
    ])
).

-define(SPECIAL_LANG_MSGID, <<"$msgid">>).

-define(MAX_ROW_LIMIT, 1000).
-define(DEFAULT_ROW, 100).

-type request() :: #{bindings => map(), query_string => map(), body => map()}.
-type request_meta() :: #{module => module(), path => string(), method => atom()}.

%% More exact types are defined in minirest.hrl, but we don't want to include it
%% because it defines a lot of types and they may clash with the types declared locally.
-type status_code() :: pos_integer().
-type error_code() :: atom() | binary().
-type error_message() :: binary().
-type response_body() :: term().
-type headers() :: map().

-type response() ::
    status_code()
    | {status_code()}
    | {status_code(), response_body()}
    | {status_code(), headers(), response_body()}
    | {status_code(), error_code(), error_message()}.

-type filter_result() :: {ok, request()} | response().
-type filter() :: emqx_maybe:t(fun((request(), request_meta()) -> filter_result())).

-type spec_opts() :: #{
    check_schema => boolean() | filter(),
    translate_body => boolean(),
    schema_converter => fun((hocon_schema:schema(), Module :: atom()) -> map()),
    i18n_lang => atom() | string() | binary(),
    filter => filter()
}.

-type route_path() :: string() | binary().
-type route_methods() :: map().
-type route_handler() :: atom().
-type route_options() :: #{filter => filter() | undefined}.

-type api_spec_entry() :: {route_path(), route_methods(), route_handler(), route_options()}.
-type api_spec_component() :: map().

%%------------------------------------------------------------------------------
%% API
%%------------------------------------------------------------------------------

%% @equiv spec(Module, #{check_schema => false})
-spec spec(module()) -> {list(api_spec_entry()), list(api_spec_component())}.
spec(Module) -> spec(Module, #{check_schema => false}).

-spec spec(module(), spec_opts()) -> {list(api_spec_entry()), list(api_spec_component())}.
spec(Module, Options) ->
    Paths = apply(Module, paths, []),
    {ApiSpec, AllRefs} =
        lists:foldl(
            fun(Path, {AllAcc, AllRefsAcc}) ->
                {OperationId, Specs, Refs} = parse_spec_ref(Module, Path, Options),
                Opts = #{filter => filter(Options)},
                {
                    [{filename:join("/", Path), Specs, OperationId, Opts} | AllAcc],
                    Refs ++ AllRefsAcc
                }
            end,
            {[], []},
            Paths
        ),
    {ApiSpec, components(lists:usort(AllRefs), Options)}.

-spec namespace() -> hocon_schema:name().
namespace() -> "public".

-spec fields(hocon_schema:name()) -> hocon_schema:fields().
fields(page) ->
    Desc = <<"Page number of the results to fetch.">>,
    Meta = #{in => query, desc => Desc, default => 1, example => 1},
    [{page, hoconsc:mk(pos_integer(), Meta)}];
fields(limit) ->
    Desc = iolist_to_binary([
        <<"Results per page(max ">>,
        integer_to_binary(?MAX_ROW_LIMIT),
        <<")">>
    ]),
    Meta = #{in => query, desc => Desc, default => ?DEFAULT_ROW, example => 50},
    [{limit, hoconsc:mk(range(1, ?MAX_ROW_LIMIT), Meta)}];
fields(count) ->
    Desc = <<
        "Total number of records matching the query.<br/>"
        "Note: this field is present only if the query can be optimized and does "
        "not require a full table scan."
    >>,
    Meta = #{desc => Desc, required => false},
    [{count, hoconsc:mk(non_neg_integer(), Meta)}];
fields(hasnext) ->
    Desc = <<
        "Flag indicating whether there are more results available on next pages."
    >>,
    Meta = #{desc => Desc, required => true},
    [{hasnext, hoconsc:mk(boolean(), Meta)}];
fields(meta) ->
    fields(page) ++ fields(limit) ++ fields(count) ++ fields(hasnext).

-spec schema_with_example(hocon_schema:type(), term()) -> hocon_schema:field_schema_map().
schema_with_example(Type, Example) ->
    hoconsc:mk(Type, #{examples => #{<<"example">> => Example}}).

-spec schema_with_examples(hocon_schema:type(), map()) -> hocon_schema:field_schema_map().
schema_with_examples(Type, Examples) ->
    hoconsc:mk(Type, #{examples => #{<<"examples">> => Examples}}).

-spec error_codes(list(atom())) -> hocon_schema:fields().
error_codes(Codes) ->
    error_codes(Codes, <<"Error code to troubleshoot problems.">>).

-spec error_codes(nonempty_list(atom()), binary() | {desc, module(), term()}) ->
    hocon_schema:fields().
error_codes(Codes = [_ | _], MsgDesc) ->
    [
        {code, hoconsc:mk(hoconsc:enum(Codes))},
        {message,
            hoconsc:mk(string(), #{
                desc => MsgDesc
            })}
    ].

-spec base_path() -> uri_string:uri_string().
base_path() ->
    ?BASE_PATH.

-spec relative_uri(uri_string:uri_string()) -> uri_string:uri_string().
relative_uri(Uri) ->
    base_path() ++ Uri.

file_schema(FileName) ->
    #{
        content => #{
            'multipart/form-data' => #{
                schema => #{
                    type => object,
                    properties => #{
                        FileName => #{type => string, format => binary}
                    }
                }
            }
        }
    }.

<<<<<<< HEAD
-spec compose_filters(filter(), filter()) -> filter().
compose_filters(undefined, Filter2) ->
    Filter2;
compose_filters(Filter1, undefined) ->
    Filter1;
compose_filters(Filter1, Filter2) ->
    fun(Request, RequestMeta) ->
        case Filter1(Request, RequestMeta) of
            {ok, Request1} ->
                Filter2(Request1, RequestMeta);
            Response ->
                Response
        end
    end.
=======
gen_api_schema_json_iodata(SchemaMod, SchemaInfo, Converter) ->
    {ApiSpec0, Components0} = emqx_dashboard_swagger:spec(
        SchemaMod,
        #{
            schema_converter => Converter,
            i18n_lang => ?SPECIAL_LANG_MSGID
        }
    ),
    ApiSpec = lists:foldl(
        fun({Path, Spec, _, _}, Acc) ->
            NewSpec = maps:fold(
                fun(Method, #{responses := Responses}, SubAcc) ->
                    case Responses of
                        #{
                            <<"200">> :=
                                #{
                                    <<"content">> := #{
                                        <<"application/json">> := #{<<"schema">> := Schema}
                                    }
                                }
                        } ->
                            SubAcc#{Method => Schema};
                        _ ->
                            SubAcc
                    end
                end,
                #{},
                Spec
            ),
            Acc#{list_to_atom(Path) => NewSpec}
        end,
        #{},
        ApiSpec0
    ),
    Components = lists:foldl(fun(M, Acc) -> maps:merge(M, Acc) end, #{}, Components0),
    emqx_utils_json:encode(
        #{
            info => SchemaInfo,
            paths => ApiSpec,
            components => #{schemas => Components}
        },
        [pretty, force_utf8]
    ).
>>>>>>> 335d948b

%%------------------------------------------------------------------------------
%% Private functions
%%------------------------------------------------------------------------------

filter_check_request_and_translate_body(Request, RequestMeta) ->
    translate_req(Request, RequestMeta, fun check_and_translate/3).

filter_check_request(Request, RequestMeta) ->
    translate_req(Request, RequestMeta, fun check_only/3).

translate_req(Request, #{module := Module, path := Path, method := Method}, CheckFun) ->
    #{Method := Spec} = apply(Module, schema, [Path]),
    try
        Params = maps:get(parameters, Spec, []),
        Body = maps:get('requestBody', Spec, []),
        {Bindings, QueryStr} = check_parameters(Request, Params, Module),
        NewBody = check_request_body(Request, Body, Module, CheckFun, hoconsc:is_schema(Body)),
        {ok, Request#{bindings => Bindings, query_string => QueryStr, body => NewBody}}
    catch
        throw:HoconError ->
            Msg = hocon_error_msg(HoconError),
            {400, 'BAD_REQUEST', Msg}
    end.

check_and_translate(Schema, Map, Opts) ->
    hocon_tconf:check_plain(Schema, Map, Opts).

check_only(Schema, Map, Opts) ->
    _ = hocon_tconf:check_plain(Schema, Map, Opts),
    Map.

filter(Options) ->
    CheckSchemaFilter = check_schema_filter(Options),
    CustomFilter = custom_filter(Options),
    compose_filters(CheckSchemaFilter, CustomFilter).

custom_filter(Options) ->
    maps:get(filter, Options, undefined).

check_schema_filter(#{check_schema := true, translate_body := true}) ->
    fun ?MODULE:filter_check_request_and_translate_body/2;
check_schema_filter(#{check_schema := true}) ->
    fun ?MODULE:filter_check_request/2;
check_schema_filter(#{check_schema := Filter}) when is_function(Filter, 2) ->
    Filter;
check_schema_filter(_) ->
    undefined.

parse_spec_ref(Module, Path, Options) ->
    Schema =
        try
            erlang:apply(Module, schema, [Path])
        catch
            Error:Reason:Stacktrace ->
                %% This error is intended to fail the build
                %% hence print to standard_error
                io:format(
                    standard_error,
                    "Failed to generate swagger for path ~p in module ~p~n"
                    "error:~p~nreason:~p~n~p~n",
                    [Module, Path, Error, Reason, Stacktrace]
                ),
                error({failed_to_generate_swagger_spec, Module, Path})
        end,
    {Specs, Refs} = maps:fold(
        fun(Method, Meta, {Acc, RefsAcc}) ->
            (not lists:member(Method, ?METHODS)) andalso
                throw({error, #{module => Module, path => Path, method => Method}}),
            {Spec, SubRefs} = meta_to_spec(Meta, Module, Options),
            {Acc#{Method => Spec}, SubRefs ++ RefsAcc}
        end,
        {#{}, []},
        maps:without(['operationId'], Schema)
    ),
    {maps:get('operationId', Schema), Specs, Refs}.

check_parameters(Request, Spec, Module) ->
    #{bindings := Bindings, query_string := QueryStr} = Request,
    BindingsBin = maps:fold(
        fun(Key, Value, Acc) ->
            Acc#{atom_to_binary(Key) => Value}
        end,
        #{},
        Bindings
    ),
    check_parameter(Spec, BindingsBin, QueryStr, Module, #{}, #{}).

check_parameter([?REF(Fields) | Spec], Bindings, QueryStr, LocalMod, BindingsAcc, QueryStrAcc) ->
    check_parameter(
        [?R_REF(LocalMod, Fields) | Spec],
        Bindings,
        QueryStr,
        LocalMod,
        BindingsAcc,
        QueryStrAcc
    );
check_parameter(
    [?R_REF(Module, Fields) | Spec],
    Bindings,
    QueryStr,
    LocalMod,
    BindingsAcc,
    QueryStrAcc
) ->
    Params = apply(Module, fields, [Fields]),
    check_parameter(Params ++ Spec, Bindings, QueryStr, LocalMod, BindingsAcc, QueryStrAcc);
check_parameter([], _Bindings, _QueryStr, _Module, NewBindings, NewQueryStr) ->
    {NewBindings, NewQueryStr};
check_parameter([{Name, Type} | Spec], Bindings, QueryStr, Module, BindingsAcc, QueryStrAcc) ->
    Schema = ?INIT_SCHEMA#{roots => [{Name, Type}]},
    case hocon_schema:field_schema(Type, in) of
        path ->
            Option = #{atom_key => true},
            NewBindings = hocon_tconf:check_plain(Schema, Bindings, Option),
            NewBindingsAcc = maps:merge(BindingsAcc, NewBindings),
            check_parameter(Spec, Bindings, QueryStr, Module, NewBindingsAcc, QueryStrAcc);
        query ->
            Option = #{},
            NewQueryStr = hocon_tconf:check_plain(Schema, QueryStr, Option),
            NewQueryStrAcc = maps:merge(QueryStrAcc, NewQueryStr),
            check_parameter(Spec, Bindings, QueryStr, Module, BindingsAcc, NewQueryStrAcc)
    end.

check_request_body(#{body := Body}, Schema, Module, CheckFun, true) ->
    Type0 = hocon_schema:field_schema(Schema, type),
    Type =
        case Type0 of
            ?REF(StructName) -> ?R_REF(Module, StructName);
            _ -> Type0
        end,
    NewSchema = ?INIT_SCHEMA#{roots => [{root, Type}]},
    Option = #{required => false},
    #{<<"root">> := NewBody} = CheckFun(NewSchema, #{<<"root">> => Body}, Option),
    NewBody;
%% TODO not support nest object check yet, please use ref!
%% 'requestBody' = [ {per_page, mk(integer(), #{}},
%%                 {nest_object, [
%%                   {good_nest_1, mk(integer(), #{})},
%%                   {good_nest_2, mk(ref(?MODULE, good_ref), #{})}
%%                ]}
%% ]
check_request_body(#{body := Body}, Spec, _Module, CheckFun, false) when is_list(Spec) ->
    lists:foldl(
        fun({Name, Type}, Acc) ->
            Schema = ?INIT_SCHEMA#{roots => [{Name, Type}]},
            maps:merge(Acc, CheckFun(Schema, Body, #{}))
        end,
        #{},
        Spec
    );
%% requestBody => #{content => #{ 'application/octet-stream' =>
%% #{schema => #{ type => string, format => binary}}}
check_request_body(#{body := Body}, Spec, _Module, _CheckFun, false) when is_map(Spec) ->
    Body.

%% tags, description, summary, security, deprecated
meta_to_spec(Meta, Module, Options) ->
    {Params, Refs1} = parameters(maps:get(parameters, Meta, []), Module, Options),
    {RequestBody, Refs2} = request_body(maps:get('requestBody', Meta, []), Module, Options),
    {Responses, Refs3} = responses(maps:get(responses, Meta, #{}), Module, Options),
    {
        generate_method_desc(to_spec(Meta, Params, RequestBody, Responses), Options),
        lists:usort(Refs1 ++ Refs2 ++ Refs3)
    }.

to_spec(Meta, Params, [], Responses) ->
    Spec = maps:without([parameters, 'requestBody', responses], Meta),
    Spec#{parameters => Params, responses => Responses};
to_spec(Meta, Params, RequestBody, Responses) ->
    Spec = to_spec(Meta, Params, [], Responses),
    maps:put('requestBody', RequestBody, Spec).

generate_method_desc(Spec = #{desc := _Desc}, Options) ->
    Spec1 = trans_description(maps:remove(desc, Spec), Spec, Options),
    trans_tags(Spec1);
generate_method_desc(Spec = #{description := _Desc}, Options) ->
    Spec1 = trans_description(Spec, Spec, Options),
    trans_tags(Spec1);
generate_method_desc(Spec, _Options) ->
    trans_tags(Spec).

trans_tags(Spec = #{tags := Tags}) ->
    Spec#{tags => [string:titlecase(to_bin(Tag)) || Tag <- Tags]};
trans_tags(Spec) ->
    Spec.

parameters(Params, Module, Options) ->
    {SpecList, AllRefs} =
        lists:foldl(
            fun(Param, {Acc, RefsAcc}) ->
                case Param of
                    ?REF(StructName) ->
                        to_ref(Module, StructName, Acc, RefsAcc);
                    ?R_REF(RModule, StructName) ->
                        to_ref(RModule, StructName, Acc, RefsAcc);
                    {Name, Type} ->
                        In = hocon_schema:field_schema(Type, in),
                        In =:= undefined andalso
                            throw({error, <<"missing in:path/query field in parameters">>}),
                        Required = hocon_schema:field_schema(Type, required),
                        Default = hocon_schema:field_schema(Type, default),
                        HoconType = hocon_schema:field_schema(Type, type),
                        SchemaExtras = hocon_extract_map([enum, default], Type),
                        Meta = init_meta(Default),
                        {ParamType, Refs} = hocon_schema_to_spec(HoconType, Module),
                        Schema = maps:merge(maps:merge(ParamType, Meta), SchemaExtras),
                        Spec0 = init_prop(
                            [required | ?DEFAULT_FIELDS],
                            #{schema => Schema, name => Name, in => In},
                            Type
                        ),
                        Spec1 = trans_required(Spec0, Required, In),
                        Spec2 = trans_description(Spec1, Type, Options),
                        {[Spec2 | Acc], Refs ++ RefsAcc}
                end
            end,
            {[], []},
            Params
        ),
    {lists:reverse(SpecList), AllRefs}.

hocon_extract_map(Keys, Type) ->
    lists:foldl(
        fun(K, M) ->
            case hocon_schema:field_schema(Type, K) of
                undefined -> M;
                V -> M#{K => V}
            end
        end,
        #{},
        Keys
    ).

init_meta(undefined) -> #{};
init_meta(Default) -> #{default => Default}.

init_prop(Keys, Init, Type) ->
    lists:foldl(
        fun(Key, Acc) ->
            case hocon_schema:field_schema(Type, Key) of
                undefined -> Acc;
                Schema -> Acc#{Key => format_prop(Key, Schema)}
            end
        end,
        Init,
        Keys
    ).

format_prop(deprecated, Value) when is_boolean(Value) -> Value;
format_prop(deprecated, _) -> true;
format_prop(_, Schema) -> to_bin(Schema).

trans_required(Spec, true, _) -> Spec#{required => true};
trans_required(Spec, _, path) -> Spec#{required => true};
trans_required(Spec, _, _) -> Spec.

trans_desc(Init, Hocon, Func, Name, Options) ->
    Spec0 = trans_description(Init, Hocon, Options),
    case Func =:= fun hocon_schema_to_spec/2 of
        true ->
            Spec0;
        false ->
            Spec1 = trans_label(Spec0, Hocon, Name, Options),
            case Spec1 of
                #{description := _} -> Spec1;
                _ -> Spec1#{description => <<Name/binary, " Description">>}
            end
    end.

trans_description(Spec, Hocon, Options) ->
    Desc =
        case desc_struct(Hocon) of
            undefined -> undefined;
            ?DESC(_, _) = Struct -> get_i18n(<<"desc">>, Struct, undefined, Options);
            Text -> to_bin(Text)
        end,
    case Desc of
        undefined ->
            Spec;
        Desc ->
            Desc1 = binary:replace(Desc, [<<"\n">>], <<"<br/>">>, [global]),
            maybe_add_summary_from_label(Spec#{description => Desc1}, Hocon, Options)
    end.

maybe_add_summary_from_label(Spec, Hocon, Options) ->
    Label =
        case desc_struct(Hocon) of
            ?DESC(_, _) = Struct -> get_i18n(<<"label">>, Struct, undefined, Options);
            _ -> undefined
        end,
    case Label of
        undefined -> Spec;
        _ -> Spec#{summary => Label}
    end.

get_i18n(Tag, ?DESC(Namespace, Id), Default, Options) ->
    Lang = get_lang(Options),
    case Lang of
        ?SPECIAL_LANG_MSGID ->
            make_msgid(Namespace, Id, Tag);
        _ ->
            get_i18n_text(Lang, Namespace, Id, Tag, Default)
    end.

get_i18n_text(Lang, Namespace, Id, Tag, Default) ->
    case emqx_dashboard_desc_cache:lookup(Lang, Namespace, Id, Tag) of
        undefined ->
            Default;
        Text ->
            Text
    end.

%% Format：$msgid:Namespace.Id.Tag
%% e.g. $msgid:emqx_schema.key.desc
%%      $msgid:emqx_schema.key.label
%% if needed, the consumer of this schema JSON can use this msgid to
%% resolve the text in the i18n database.
make_msgid(Namespace, Id, Tag) ->
    iolist_to_binary(["$msgid:", to_bin(Namespace), ".", to_bin(Id), ".", Tag]).

%% So far i18n_lang in options is only used at build time.
%% At runtime, it's still the global config which controls the language.
get_lang(#{i18n_lang := Lang}) -> Lang;
get_lang(_) -> emqx:get_config([dashboard, i18n_lang]).

trans_label(Spec, Hocon, Default, Options) ->
    Label =
        case desc_struct(Hocon) of
            ?DESC(_, _) = Struct -> get_i18n(<<"label">>, Struct, Default, Options);
            _ -> Default
        end,
    Spec#{label => Label}.

desc_struct(Hocon) ->
    R =
        case hocon_schema:field_schema(Hocon, desc) of
            undefined ->
                case hocon_schema:field_schema(Hocon, description) of
                    undefined -> get_ref_desc(Hocon);
                    Struct1 -> Struct1
                end;
            Struct ->
                Struct
        end,
    ensure_bin(R).

ensure_bin(undefined) -> undefined;
ensure_bin(?DESC(_Namespace, _Id) = Desc) -> Desc;
ensure_bin(Text) -> to_bin(Text).

get_ref_desc(?R_REF(Mod, Name)) ->
    case erlang:function_exported(Mod, desc, 1) of
        true -> Mod:desc(Name);
        false -> undefined
    end;
get_ref_desc(_) ->
    undefined.

request_body(#{content := _} = Content, _Module, _Options) ->
    {Content, []};
request_body([], _Module, _Options) ->
    {[], []};
request_body(Schema, Module, Options) ->
    {{Props, Refs}, Examples} =
        case hoconsc:is_schema(Schema) of
            true ->
                HoconSchema = hocon_schema:field_schema(Schema, type),
                SchemaExamples = hocon_schema:field_schema(Schema, examples),
                {hocon_schema_to_spec(HoconSchema, Module), SchemaExamples};
            false ->
                {parse_object(Schema, Module, Options), undefined}
        end,
    {#{<<"content">> => content(Props, Examples)}, Refs}.

responses(Responses, Module, Options) ->
    {Spec, Refs, _, _} = maps:fold(fun response/3, {#{}, [], Module, Options}, Responses),
    {Spec, Refs}.

response(Status, ?DESC(_Mod, _Id) = Schema, {Acc, RefsAcc, Module, Options}) ->
    Desc = trans_description(#{}, #{desc => Schema}, Options),
    {Acc#{integer_to_binary(Status) => Desc}, RefsAcc, Module, Options};
response(Status, Bin, {Acc, RefsAcc, Module, Options}) when is_binary(Bin) ->
    {Acc#{integer_to_binary(Status) => #{description => Bin}}, RefsAcc, Module, Options};
%% Support swagger raw object(file download).
%% TODO: multi type response(i.e. Support both 'application/json' and 'plain/text')
response(Status, #{content := _} = Content, {Acc, RefsAcc, Module, Options}) ->
    {Acc#{integer_to_binary(Status) => Content}, RefsAcc, Module, Options};
response(Status, ?REF(StructName), {Acc, RefsAcc, Module, Options}) ->
    response(Status, ?R_REF(Module, StructName), {Acc, RefsAcc, Module, Options});
response(Status, ?R_REF(_Mod, _Name) = RRef, {Acc, RefsAcc, Module, Options}) ->
    SchemaToSpec = schema_converter(Options),
    {Spec, Refs} = SchemaToSpec(RRef, Module),
    Content = content(Spec),
    {
        Acc#{
            integer_to_binary(Status) =>
                #{<<"content">> => Content}
        },
        Refs ++ RefsAcc,
        Module,
        Options
    };
response(Status, Schema, {Acc, RefsAcc, Module, Options}) ->
    case hoconsc:is_schema(Schema) of
        true ->
            Hocon = hocon_schema:field_schema(Schema, type),
            Examples = hocon_schema:field_schema(Schema, examples),
            {Spec, Refs} = hocon_schema_to_spec(Hocon, Module),
            Init = trans_description(#{}, Schema, Options),
            Content = content(Spec, Examples),
            {
                Acc#{integer_to_binary(Status) => Init#{<<"content">> => Content}},
                Refs ++ RefsAcc,
                Module,
                Options
            };
        false ->
            {Props, Refs} = parse_object(Schema, Module, Options),
            Init = trans_description(#{}, Schema, Options),
            Content = Init#{<<"content">> => content(Props)},
            {Acc#{integer_to_binary(Status) => Content}, Refs ++ RefsAcc, Module, Options}
    end.

components(Refs, Options) ->
    lists:sort(
        maps:fold(
            fun(K, V, Acc) -> [#{K => V} | Acc] end,
            [],
            components(Options, Refs, #{}, [])
        )
    ).

components(_Options, [], SpecAcc, []) ->
    SpecAcc;
components(Options, [], SpecAcc, SubRefAcc) ->
    components(Options, SubRefAcc, SpecAcc, []);
components(Options, [{Module, Field} | Refs], SpecAcc, SubRefsAcc) ->
    Props = hocon_schema_fields(Module, Field),
    Namespace = namespace(Module),
    {Object, SubRefs} = parse_object(Props, Module, Options),
    NewSpecAcc = SpecAcc#{?TO_REF(Namespace, Field) => Object},
    components(Options, Refs, NewSpecAcc, SubRefs ++ SubRefsAcc);
%% parameters in ref only have one value, not array
components(Options, [{Module, Field, parameter} | Refs], SpecAcc, SubRefsAcc) ->
    Props = hocon_schema_fields(Module, Field),
    {[Param], SubRefs} = parameters(Props, Module, Options),
    Namespace = namespace(Module),
    NewSpecAcc = SpecAcc#{?TO_REF(Namespace, Field) => Param},
    components(Options, Refs, NewSpecAcc, SubRefs ++ SubRefsAcc).

hocon_schema_fields(Module, StructName) ->
    case apply(Module, fields, [StructName]) of
        #{fields := Fields, desc := _} ->
            %% evil here, as it's match hocon_schema's internal representation

            %% TODO: make use of desc ?
            Fields;
        Other ->
            Other
    end.

%% Semantic error at components.schemas.xxx:xx:xx
%% Component names can only contain the characters A-Z a-z 0-9 - . _
%% So replace ':' by '-'.
namespace(Module) ->
    case hocon_schema:namespace(Module) of
        undefined -> Module;
        NameSpace -> re:replace(to_bin(NameSpace), ":", "-", [global])
    end.

hocon_schema_to_spec(?R_REF(Module, StructName), _LocalModule) ->
    {#{<<"$ref">> => ?TO_COMPONENTS_SCHEMA(Module, StructName)}, [{Module, StructName}]};
hocon_schema_to_spec(?REF(StructName), LocalModule) ->
    {#{<<"$ref">> => ?TO_COMPONENTS_SCHEMA(LocalModule, StructName)}, [{LocalModule, StructName}]};
hocon_schema_to_spec(Type, LocalModule) when ?IS_TYPEREFL(Type) ->
    {typename_to_spec(lists:flatten(typerefl:name(Type)), LocalModule), []};
hocon_schema_to_spec(?ARRAY(Item), LocalModule) ->
    {Schema, Refs} = hocon_schema_to_spec(Item, LocalModule),
    {#{type => array, items => Schema}, Refs};
hocon_schema_to_spec(?ENUM(Items), _LocalModule) ->
    {#{type => string, enum => Items}, []};
hocon_schema_to_spec(?MAP(Name, Type), LocalModule) ->
    {Schema, SubRefs} = hocon_schema_to_spec(Type, LocalModule),
    {
        #{
            <<"type">> => object,
            <<"properties">> => #{<<"$", (to_bin(Name))/binary>> => Schema}
        },
        SubRefs
    };
hocon_schema_to_spec(?UNION(Types), LocalModule) ->
    {OneOf, Refs} = lists:foldl(
        fun(Type, {Acc, RefsAcc}) ->
            {Schema, SubRefs} = hocon_schema_to_spec(Type, LocalModule),
            {[Schema | Acc], SubRefs ++ RefsAcc}
        end,
        {[], []},
        hoconsc:union_members(Types)
    ),
    {#{<<"oneOf">> => OneOf}, Refs};
hocon_schema_to_spec(Atom, _LocalModule) when is_atom(Atom) ->
    {#{type => string, enum => [Atom]}, []}.

typename_to_spec("term()", _Mod) ->
    #{type => string, example => <<"any">>};
typename_to_spec("boolean()", _Mod) ->
    #{type => boolean};
typename_to_spec("binary()", _Mod) ->
    #{type => string};
typename_to_spec("float()", _Mod) ->
    #{type => number};
typename_to_spec("integer()", _Mod) ->
    #{type => integer};
typename_to_spec("non_neg_integer()", _Mod) ->
    #{type => integer, minimum => 0};
typename_to_spec("pos_integer()", _Mod) ->
    #{type => integer, minimum => 1};
typename_to_spec("number()", _Mod) ->
    #{type => number};
typename_to_spec("string()", _Mod) ->
    #{type => string};
typename_to_spec("atom()", _Mod) ->
    #{type => string};
typename_to_spec("epoch_second()", _Mod) ->
    #{
        <<"oneOf">> => [
            #{type => integer, example => 1640995200, description => <<"epoch-second">>},
            #{type => string, example => <<"2022-01-01T00:00:00.000Z">>, format => <<"date-time">>}
        ]
    };
typename_to_spec("epoch_millisecond()", _Mod) ->
    #{
        <<"oneOf">> => [
            #{type => integer, example => 1640995200000, description => <<"epoch-millisecond">>},
            #{type => string, example => <<"2022-01-01T00:00:00.000Z">>, format => <<"date-time">>}
        ]
    };
typename_to_spec("duration()", _Mod) ->
    #{type => string, example => <<"12m">>};
typename_to_spec("duration_s()", _Mod) ->
    #{type => string, example => <<"1h">>};
typename_to_spec("duration_ms()", _Mod) ->
    #{type => string, example => <<"32s">>};
typename_to_spec("percent()", _Mod) ->
    #{type => number, example => <<"12%">>};
typename_to_spec("file()", _Mod) ->
    #{type => string, example => <<"/path/to/file">>};
typename_to_spec("ip_port()", _Mod) ->
    #{type => string, example => <<"127.0.0.1:80">>};
typename_to_spec("write_syntax()", _Mod) ->
    #{
        type => string,
        example =>
            <<"${topic},clientid=${clientid}", " ", "payload=${payload},",
                "${clientid}_int_value=${payload.int_key}i,", "bool=${payload.bool}">>
    };
typename_to_spec("url()", _Mod) ->
    #{type => string, example => <<"http://127.0.0.1">>};
typename_to_spec("connect_timeout()", Mod) ->
    typename_to_spec("timeout()", Mod);
typename_to_spec("timeout()", _Mod) ->
    #{
        <<"oneOf">> => [
            #{type => string, example => infinity},
            #{type => integer}
        ],
        example => infinity
    };
typename_to_spec("bytesize()", _Mod) ->
    #{type => string, example => <<"32MB">>};
typename_to_spec("wordsize()", _Mod) ->
    #{type => string, example => <<"1024KB">>};
typename_to_spec("map()", _Mod) ->
    #{type => object, example => #{}};
typename_to_spec("service_account_json()", _Mod) ->
    #{type => object, example => #{}};
typename_to_spec("#{" ++ _, Mod) ->
    typename_to_spec("map()", Mod);
typename_to_spec("qos()", _Mod) ->
    #{type => integer, minimum => 0, maximum => 2, example => 0};
typename_to_spec("{binary(), binary()}", _Mod) ->
    #{type => object, example => #{}};
typename_to_spec("{string(), string()}", _Mod) ->
    #{type => object, example => #{}};
typename_to_spec("comma_separated_list()", _Mod) ->
    #{type => string, example => <<"item1,item2">>};
typename_to_spec("comma_separated_binary()", _Mod) ->
    #{type => string, example => <<"item1,item2">>};
typename_to_spec("comma_separated_atoms()", _Mod) ->
    #{type => string, example => <<"item1,item2">>};
typename_to_spec("pool_type()", _Mod) ->
    #{type => string, enum => [random, hash]};
typename_to_spec("log_level()", _Mod) ->
    #{
        type => string,
        enum => [debug, info, notice, warning, error, critical, alert, emergency, all]
    };
typename_to_spec("rate()", _Mod) ->
    #{type => string, example => <<"10MB">>};
typename_to_spec("burst()", _Mod) ->
    #{type => string, example => <<"100MB">>};
typename_to_spec("burst_rate()", _Mod) ->
    %% 0/0s = no burst
    #{type => string, example => <<"10MB">>};
typename_to_spec("failure_strategy()", _Mod) ->
    #{type => string, example => <<"force">>};
typename_to_spec("initial()", _Mod) ->
    #{type => string, example => <<"0MB">>};
typename_to_spec("bucket_name()", _Mod) ->
    #{type => string, example => <<"retainer">>};
typename_to_spec("json_binary()", _Mod) ->
    #{type => string, example => <<"{\"a\": [1,true]}">>};
typename_to_spec(Name, Mod) ->
    Spec = range(Name),
    Spec1 = remote_module_type(Spec, Name, Mod),
    Spec2 = typerefl_array(Spec1, Name, Mod),
    Spec3 = integer(Spec2, Name),
    Spec3 =:= nomatch andalso
        throw({error, #{msg => <<"Unsupported Type">>, type => Name, module => Mod}}),
    Spec3.

range(Name) ->
    case string:split(Name, "..") of
        %% 1..10 1..inf -inf..10
        [MinStr, MaxStr] ->
            Schema = #{type => integer},
            Schema1 = add_integer_prop(Schema, minimum, MinStr),
            add_integer_prop(Schema1, maximum, MaxStr);
        _ ->
            nomatch
    end.

%% Module:Type
remote_module_type(nomatch, Name, Mod) ->
    case string:split(Name, ":") of
        [_Module, Type] -> typename_to_spec(Type, Mod);
        _ -> nomatch
    end;
remote_module_type(Spec, _Name, _Mod) ->
    Spec.

%% [string()] or [integer()] or [xxx].
typerefl_array(nomatch, Name, Mod) ->
    case string:trim(Name, leading, "[") of
        Name ->
            nomatch;
        Name1 ->
            case string:trim(Name1, trailing, "]") of
                Name1 ->
                    notmatch;
                Name2 ->
                    Schema = typename_to_spec(Name2, Mod),
                    #{type => array, items => Schema}
            end
    end;
typerefl_array(Spec, _Name, _Mod) ->
    Spec.

%% integer(1)
integer(nomatch, Name) ->
    case string:to_integer(Name) of
        {Int, []} -> #{type => integer, enum => [Int], default => Int};
        _ -> nomatch
    end;
integer(Spec, _Name) ->
    Spec.

add_integer_prop(Schema, Key, Value) ->
    case string:to_integer(Value) of
        {error, no_integer} -> Schema;
        {Int, []} when Key =:= minimum -> Schema#{Key => Int};
        {Int, []} -> Schema#{Key => Int}
    end.

to_bin(List) when is_list(List) ->
    case io_lib:printable_list(List) of
        true -> unicode:characters_to_binary(List);
        false -> List
    end;
to_bin(Boolean) when is_boolean(Boolean) -> Boolean;
to_bin(Atom) when is_atom(Atom) -> atom_to_binary(Atom, utf8);
to_bin({Type, Args}) ->
    unicode:characters_to_binary(io_lib:format("~ts(~p)", [Type, Args]));
to_bin(X) ->
    X.

parse_object(PropList = [_ | _], Module, Options) when is_list(PropList) ->
    {Props, Required, Refs} = parse_object_loop(PropList, Module, Options),
    Object = #{<<"type">> => object, <<"properties">> => Props},
    case Required of
        [] -> {Object, Refs};
        _ -> {maps:put(required, Required, Object), Refs}
    end;
parse_object(Other, Module, Options) ->
    erlang:throw(
        {error, #{
            msg => <<"Object only supports not empty proplists">>,
            args => Other,
            module => Module,
            options => Options
        }}
    ).

parse_object_loop(PropList0, Module, Options) ->
    PropList = lists:filter(
        fun({_, Hocon}) ->
            case hoconsc:is_schema(Hocon) andalso is_hidden(Hocon) of
                true -> false;
                false -> true
            end
        end,
        PropList0
    ),
    parse_object_loop(PropList, Module, Options, _Props = [], _Required = [], _Refs = []).

parse_object_loop([], _Modlue, _Options, Props, Required, Refs) ->
    {lists:reverse(Props), lists:usort(Required), Refs};
parse_object_loop([{Name, Hocon} | Rest], Module, Options, Props, Required, Refs) ->
    NameBin = to_bin(Name),
    case hoconsc:is_schema(Hocon) of
        true ->
            HoconType = hocon_schema:field_schema(Hocon, type),
            Init0 = init_prop([default | ?DEFAULT_FIELDS], #{}, Hocon),
            SchemaToSpec = schema_converter(Options),
            Init = trans_desc(Init0, Hocon, SchemaToSpec, NameBin, Options),
            {Prop, Refs1} = SchemaToSpec(HoconType, Module),
            NewRequiredAcc =
                case is_required(Hocon) of
                    true -> [NameBin | Required];
                    false -> Required
                end,
            parse_object_loop(
                Rest,
                Module,
                Options,
                [{NameBin, maps:merge(Prop, Init)} | Props],
                NewRequiredAcc,
                Refs1 ++ Refs
            );
        false ->
            %% TODO: there is only a handful of such
            %% refactor the schema to unify the two cases
            {SubObject, SubRefs} = parse_object(Hocon, Module, Options),
            parse_object_loop(
                Rest, Module, Options, [{NameBin, SubObject} | Props], Required, SubRefs ++ Refs
            )
    end.

%% return true if the field has 'importance' set to 'hidden'
is_hidden(Hocon) ->
    hocon_schema:is_hidden(Hocon, #{include_importance_up_from => ?IMPORTANCE_LOW}).
is_required(Hocon) ->
    hocon_schema:field_schema(Hocon, required) =:= true.

content(ApiSpec) ->
    content(ApiSpec, undefined).

content(ApiSpec, undefined) ->
    #{<<"application/json">> => #{<<"schema">> => ApiSpec}};
content(ApiSpec, Examples) when is_map(Examples) ->
    #{<<"application/json">> => Examples#{<<"schema">> => ApiSpec}}.

to_ref(Mod, StructName, Acc, RefsAcc) ->
    Ref = #{<<"$ref">> => ?TO_COMPONENTS_PARAM(Mod, StructName)},
    {[Ref | Acc], [{Mod, StructName, parameter} | RefsAcc]}.

schema_converter(Options) ->
    maps:get(schema_converter, Options, fun hocon_schema_to_spec/2).

hocon_error_msg(Reason) ->
    emqx_utils:readable_error_msg(Reason).<|MERGE_RESOLUTION|>--- conflicted
+++ resolved
@@ -227,22 +227,6 @@
         }
     }.
 
-<<<<<<< HEAD
--spec compose_filters(filter(), filter()) -> filter().
-compose_filters(undefined, Filter2) ->
-    Filter2;
-compose_filters(Filter1, undefined) ->
-    Filter1;
-compose_filters(Filter1, Filter2) ->
-    fun(Request, RequestMeta) ->
-        case Filter1(Request, RequestMeta) of
-            {ok, Request1} ->
-                Filter2(Request1, RequestMeta);
-            Response ->
-                Response
-        end
-    end.
-=======
 gen_api_schema_json_iodata(SchemaMod, SchemaInfo, Converter) ->
     {ApiSpec0, Components0} = emqx_dashboard_swagger:spec(
         SchemaMod,
@@ -286,7 +270,21 @@
         },
         [pretty, force_utf8]
     ).
->>>>>>> 335d948b
+
+-spec compose_filters(filter(), filter()) -> filter().
+compose_filters(undefined, Filter2) ->
+    Filter2;
+compose_filters(Filter1, undefined) ->
+    Filter1;
+compose_filters(Filter1, Filter2) ->
+    fun(Request, RequestMeta) ->
+        case Filter1(Request, RequestMeta) of
+            {ok, Request1} ->
+                Filter2(Request1, RequestMeta);
+            Response ->
+                Response
+        end
+    end.
 
 %%------------------------------------------------------------------------------
 %% Private functions
