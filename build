--- conflicted
+++ resolved
@@ -83,11 +83,7 @@
                 rm -rf "$tmp_dir"
             fi
             releases+=( "$base_vsn" )
-<<<<<<< HEAD
-        done < <(find _upgrade_base -maxdepth 1 -name "${PROFILE}-*-otp${OTP_VSN}-${SYSTEM}-${ARCH}.zip" -type f)
-=======
-        done < <("$FIND"_upgrade_base -maxdepth 1 -name "*$PROFILE-$SYSTEM*-$ARCH.zip" -type f)
->>>>>>> ab7e5497
+        done < <("$FIND" _upgrade_base -maxdepth 1 -name "${PROFILE}-*-otp${OTP_VSN}-${SYSTEM}-${ARCH}.zip" -type f)
     fi
     if [ ${#releases[@]} -eq 0 ]; then
         log "No upgrade base found, relup ignored"
