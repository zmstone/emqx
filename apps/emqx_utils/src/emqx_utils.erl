%%--------------------------------------------------------------------
%% Copyright (c) 2017-2024 EMQ Technologies Co., Ltd. All Rights Reserved.
%%
%% Licensed under the Apache License, Version 2.0 (the "License");
%% you may not use this file except in compliance with the License.
%% You may obtain a copy of the License at
%%
%%     http://www.apache.org/licenses/LICENSE-2.0
%%
%% Unless required by applicable law or agreed to in writing, software
%% distributed under the License is distributed on an "AS IS" BASIS,
%% WITHOUT WARRANTIES OR CONDITIONS OF ANY KIND, either express or implied.
%% See the License for the specific language governing permissions and
%% limitations under the License.
%%--------------------------------------------------------------------

-module(emqx_utils).

-compile(inline).
%% [TODO] Cleanup so the instruction below is not necessary.
-elvis([{elvis_style, god_modules, disable}]).

-include_lib("snabbkaffe/include/snabbkaffe.hrl").

-export([
    merge_opts/2,
    maybe_apply/2,
    compose/1,
    compose/2,
    cons/2,
    run_fold/3,
    pipeline/3,
    start_timer/2,
    start_timer/3,
    cancel_timer/1,
    drain_deliver/0,
    drain_deliver/1,
    drain_down/1,
    check_oom/1,
    check_oom/2,
    tune_heap_size/1,
    proc_name/2,
    proc_stats/0,
    proc_stats/1,
    rand_seed/0,
    now_to_secs/1,
    now_to_ms/1,
    index_of/2,
    maybe_parse_ip/1,
    ipv6_probe/1,
    gen_id/0,
    gen_id/1,
    explain_posix/1,
    pforeach/2,
    pforeach/3,
    pmap/2,
    pmap/3,
    readable_error_msg/1,
    safe_to_existing_atom/1,
    safe_to_existing_atom/2,
    pub_props_to_packet/1,
    safe_filename/1,
    diff_lists/3,
    merge_lists/3,
    flattermap/2,
    tcp_keepalive_opts/4,
    format/1,
    call_first_defined/1,
    ntoa/1
]).

-export([
    bin_to_hexstr/2,
    hexstr_to_bin/1
]).

-export([
    nolink_apply/1,
    nolink_apply/2
]).

-export([clamp/3, redact/1, redact/2, is_redacted/2, is_redacted/3]).
-export([deobfuscate/2]).

-export_type([
    readable_error_msg/1
]).

-type readable_error_msg(_Error) :: binary().

-type option(T) :: undefined | T.

-dialyzer({nowarn_function, [nolink_apply/2]}).

-define(SHORT, 8).

-define(DEFAULT_PMAP_TIMEOUT, 5000).

%% @doc Parse v4 or v6 string format address to tuple.
%% `Host' itself is returned if it's not an ip string.
maybe_parse_ip(Host) ->
    case inet:parse_address(Host) of
        {ok, Addr} when is_tuple(Addr) -> Addr;
        {error, einval} -> Host
    end.

%% @doc Add `ipv6_probe' socket option if it's supported.
%% gen_tcp:ipv6_probe() -> true. is added to EMQ's OTP forks
ipv6_probe(Opts) ->
    case erlang:function_exported(gen_tcp, ipv6_probe, 0) of
        true -> [{ipv6_probe, true} | Opts];
        false -> Opts
    end.

%% @doc Merge options
-spec merge_opts(Opts, Opts) -> Opts when Opts :: proplists:proplist().
merge_opts(Defaults, Options) ->
    lists:foldl(
        fun
            ({Opt, Val}, Acc) ->
                lists:keystore(Opt, 1, Acc, {Opt, Val});
            (Opt, Acc) ->
                lists:usort([Opt | Acc])
        end,
        Defaults,
        Options
    ).

%% @doc Apply a function to a maybe argument.
-spec maybe_apply(fun((option(A)) -> option(A)), option(A)) ->
    option(A)
when
    A :: any().
maybe_apply(_Fun, undefined) ->
    undefined;
maybe_apply(Fun, Arg) when is_function(Fun) ->
    erlang:apply(Fun, [Arg]).

-spec compose(list(F)) -> G when
    F :: fun((any()) -> any()),
    G :: fun((any()) -> any()).
compose([F | More]) -> compose(F, More).

-spec compose(F, G | [Gs]) -> C when
    F :: fun((X1) -> X2),
    G :: fun((X2) -> X3),
    Gs :: [fun((Xn) -> Xn1)],
    C :: fun((X1) -> Xm),
    X3 :: any(),
    Xn :: any(),
    Xn1 :: any(),
    Xm :: any().
compose(F, G) when is_function(G) -> fun(X) -> G(F(X)) end;
compose(F, [G]) -> compose(F, G);
compose(F, [G | More]) -> compose(compose(F, G), More).

-spec cons(X, [X]) -> [X, ...].
cons(Head, Tail) ->
    [Head | Tail].

%% @doc RunFold
run_fold([], Acc, _State) ->
    Acc;
run_fold([Fun | More], Acc, State) ->
    run_fold(More, Fun(Acc, State), State).

%% @doc Pipeline
pipeline([], Input, State) ->
    {ok, Input, State};
pipeline([Fun | More], Input, State) ->
    case apply_fun(Fun, Input, State) of
        ok -> pipeline(More, Input, State);
        {ok, NState} -> pipeline(More, Input, NState);
        {ok, Output, NState} -> pipeline(More, Output, NState);
        {error, Reason} -> {error, Reason, State};
        {error, Reason, NState} -> {error, Reason, NState}
    end.

-compile({inline, [apply_fun/3]}).
apply_fun(Fun, Input, State) ->
    case erlang:fun_info(Fun, arity) of
        {arity, 1} -> Fun(Input);
        {arity, 2} -> Fun(Input, State)
    end.

-spec start_timer(integer() | atom(), term()) -> option(reference()).
start_timer(Interval, Msg) ->
    start_timer(Interval, self(), Msg).

-spec start_timer(integer() | atom(), pid() | atom(), term()) -> option(reference()).
start_timer(Interval, Dest, Msg) when is_number(Interval) ->
    erlang:start_timer(erlang:ceil(Interval), Dest, Msg);
start_timer(_Atom, _Dest, _Msg) ->
    undefined.

-spec cancel_timer(option(reference())) -> ok.
cancel_timer(Timer) when is_reference(Timer) ->
    case erlang:cancel_timer(Timer) of
        false ->
            receive
                {timeout, Timer, _} -> ok
            after 0 -> ok
            end;
        _ ->
            ok
    end;
cancel_timer(_) ->
    ok.

%% @doc Drain delivers
drain_deliver() ->
    drain_deliver(-1).

drain_deliver(N) when is_integer(N) ->
    drain_deliver(N, []).

drain_deliver(0, Acc) ->
    lists:reverse(Acc);
drain_deliver(N, Acc) ->
    receive
        Deliver = {deliver, _Topic, _Msg} ->
            drain_deliver(N - 1, [Deliver | Acc])
    after 0 ->
        lists:reverse(Acc)
    end.

%% @doc Drain process 'DOWN' events.
-spec drain_down(pos_integer()) -> list(pid()).
drain_down(Cnt) when Cnt > 0 ->
    drain_down(Cnt, []).

drain_down(0, Acc) ->
    lists:reverse(Acc);
drain_down(Cnt, Acc) ->
    receive
        {'DOWN', _MRef, process, Pid, _Reason} ->
            drain_down(Cnt - 1, [Pid | Acc])
    after 0 ->
        lists:reverse(Acc)
    end.

%% @doc Check process's mailbox and heapsize against OOM policy,
%% return `ok | {shutdown, Reason}' accordingly.
%% `ok': There is nothing out of the ordinary.
%% `shutdown': Some numbers (message queue length hit the limit),
%%             hence shutdown for greater good (system stability).
%% [FIXME] cross-dependency on `emqx_types`.
-spec check_oom(emqx_types:oom_policy()) -> ok | {shutdown, term()}.
check_oom(Policy) ->
    check_oom(self(), Policy).

-spec check_oom(pid(), emqx_types:oom_policy()) -> ok | {shutdown, term()}.
check_oom(_Pid, #{enable := false}) ->
    ok;
check_oom(Pid, #{
    max_mailbox_size := MaxQLen,
    max_heap_size := MaxHeapSize
}) ->
    case process_info(Pid, [message_queue_len, total_heap_size]) of
        undefined ->
            ok;
        [{message_queue_len, QLen}, {total_heap_size, HeapSize}] ->
            do_check_oom([
                {QLen, MaxQLen, message_queue_too_long},
                {HeapSize, MaxHeapSize, proc_heap_too_large}
            ])
    end.

do_check_oom([]) ->
    ok;
do_check_oom([{Val, Max, Reason} | Rest]) ->
    case is_integer(Max) andalso (0 < Max) andalso (Max < Val) of
        true -> {shutdown, #{reason => Reason, value => Val, max => Max}};
        false -> do_check_oom(Rest)
    end.

tune_heap_size(#{enable := false}) ->
    ok;
%% If the max_heap_size is set to zero, the limit is disabled.
tune_heap_size(#{max_heap_size := MaxHeapSize}) when MaxHeapSize > 0 ->
    MaxSize =
        case erlang:system_info(wordsize) of
            % arch_64
            8 ->
                (1 bsl 59) - 1;
            % arch_32
            4 ->
                (1 bsl 27) - 1
        end,
    OverflowedSize =
        case erlang:trunc(MaxHeapSize * 1.5) of
            SZ when SZ > MaxSize -> MaxSize;
            SZ -> SZ
        end,
    erlang:process_flag(max_heap_size, #{
        size => OverflowedSize,
        kill => true,
        error_logger => true
    }).

-spec proc_name(atom(), pos_integer()) -> atom().
proc_name(Mod, Id) ->
    list_to_atom(lists:concat([Mod, "_", Id])).

%% Get Proc's Stats.
%% [FIXME] cross-dependency on `emqx_types`.
-spec proc_stats() -> emqx_types:stats().
proc_stats() -> proc_stats(self()).

-spec proc_stats(pid()) -> emqx_types:stats().
proc_stats(Pid) ->
    case
        process_info(Pid, [
            message_queue_len,
            heap_size,
            total_heap_size,
            reductions,
            memory
        ])
    of
        undefined -> [];
        [{message_queue_len, Len} | ProcStats] -> [{mailbox_len, Len} | ProcStats]
    end.

rand_seed() ->
    rand:seed(exsplus, erlang:timestamp()).

-spec now_to_secs(erlang:timestamp()) -> pos_integer().
now_to_secs({MegaSecs, Secs, _MicroSecs}) ->
    MegaSecs * 1000000 + Secs.

-spec now_to_ms(erlang:timestamp()) -> pos_integer().
now_to_ms({MegaSecs, Secs, MicroSecs}) ->
    (MegaSecs * 1000000 + Secs) * 1000 + round(MicroSecs / 1000).

%% lists:index_of/2
index_of(E, L) ->
    index_of(E, 1, L).

index_of(_E, _I, []) ->
    error(badarg);
index_of(E, I, [E | _]) ->
    I;
index_of(E, I, [_ | L]) ->
    index_of(E, I + 1, L).

-spec bin_to_hexstr(binary(), lower | upper) -> binary().
bin_to_hexstr(B, upper) when is_binary(B) ->
    <<<<(int2hexchar(H, upper)), (int2hexchar(L, upper))>> || <<H:4, L:4>> <= B>>;
bin_to_hexstr(B, lower) when is_binary(B) ->
    <<<<(int2hexchar(H, lower)), (int2hexchar(L, lower))>> || <<H:4, L:4>> <= B>>.

int2hexchar(I, _) when I >= 0 andalso I < 10 -> I + $0;
int2hexchar(I, upper) -> I - 10 + $A;
int2hexchar(I, lower) -> I - 10 + $a.

-spec hexstr_to_bin(binary()) -> binary().
hexstr_to_bin(B) when is_binary(B) ->
    hexstr_to_bin(B, erlang:bit_size(B)).

hexstr_to_bin(B, Size) when is_binary(B) ->
    case Size rem 16 of
        0 ->
            make_binary(B);
        8 ->
            make_binary(<<"0", B/binary>>);
        _ ->
            throw({unsupport_hex_string, B, Size})
    end.

make_binary(B) -> <<<<(hexchar2int(H) * 16 + hexchar2int(L))>> || <<H:8, L:8>> <= B>>.

hexchar2int(I) when I >= $0 andalso I =< $9 -> I - $0;
hexchar2int(I) when I >= $A andalso I =< $F -> I - $A + 10;
hexchar2int(I) when I >= $a andalso I =< $f -> I - $a + 10.

-spec gen_id() -> list().
gen_id() ->
    gen_id(?SHORT).

-spec gen_id(integer()) -> list().
gen_id(Len) ->
    BitLen = Len * 4,
    <<R:BitLen>> = crypto:strong_rand_bytes(Len div 2),
    int_to_hex(R, Len).

-spec clamp(number(), number(), number()) -> number().
clamp(Val, Min, _Max) when Val < Min -> Min;
clamp(Val, _Min, Max) when Val > Max -> Max;
clamp(Val, _Min, _Max) -> Val.

%% @doc https://www.erlang.org/doc/man/file.html#posix-error-codes
explain_posix(eacces) -> "Permission denied";
explain_posix(eagain) -> "Resource temporarily unavailable";
explain_posix(ebadf) -> "Bad file number";
explain_posix(ebusy) -> "File busy";
explain_posix(edquot) -> "Disk quota exceeded";
explain_posix(eexist) -> "File already exists";
explain_posix(efault) -> "Bad address in system call argument";
explain_posix(efbig) -> "File too large";
explain_posix(eintr) -> "Interrupted system call";
explain_posix(einval) -> "Invalid argument argument file/socket";
explain_posix(eio) -> "I/O error";
explain_posix(eisdir) -> "Illegal operation on a directory";
explain_posix(eloop) -> "Too many levels of symbolic links";
explain_posix(emfile) -> "Too many open files";
explain_posix(emlink) -> "Too many links";
explain_posix(enametoolong) -> "Filename too long";
explain_posix(enfile) -> "File table overflow";
explain_posix(enodev) -> "No such device";
explain_posix(enoent) -> "No such file or directory";
explain_posix(enomem) -> "Not enough memory";
explain_posix(enospc) -> "No space left on device";
explain_posix(enotblk) -> "Block device required";
explain_posix(enotdir) -> "Not a directory";
explain_posix(enotsup) -> "Operation not supported";
explain_posix(enxio) -> "No such device or address";
explain_posix(eperm) -> "Not owner";
explain_posix(epipe) -> "Broken pipe";
explain_posix(erofs) -> "Read-only file system";
explain_posix(espipe) -> "Invalid seek";
explain_posix(esrch) -> "No such process";
explain_posix(estale) -> "Stale remote file handle";
explain_posix(exdev) -> "Cross-domain link";
explain_posix(NotPosix) -> NotPosix.

-spec pforeach(fun((A) -> term()), list(A)) -> ok.
pforeach(Fun, List) when is_function(Fun, 1), is_list(List) ->
    pforeach(Fun, List, ?DEFAULT_PMAP_TIMEOUT).

-spec pforeach(fun((A) -> term()), list(A), timeout()) -> ok.
pforeach(Fun, List, Timeout) ->
    _ = pmap(Fun, List, Timeout),
    ok.

%% @doc Like lists:map/2, only the callback function is evaluated
%% concurrently.
-spec pmap(fun((A) -> B), list(A)) -> list(B).
pmap(Fun, List) when is_function(Fun, 1), is_list(List) ->
    pmap(Fun, List, ?DEFAULT_PMAP_TIMEOUT).

-spec pmap(fun((A) -> B), list(A), timeout()) -> list(B).
pmap(Fun, List, Timeout) when
    is_function(Fun, 1),
    is_list(List),
    (is_integer(Timeout) andalso Timeout >= 0 orelse Timeout =:= infinity)
->
    nolink_apply(fun() -> do_parallel_map(Fun, List) end, Timeout).

%% @doc Delegate a function to a worker process.
%% The function may spawn_link other processes but we do not
%% want the caller process to be linked.
%% This is done by isolating the possible link with a not-linked
%% middleman process.
nolink_apply(Fun) -> nolink_apply(Fun, infinity).

%% @doc Same as `nolink_apply/1', with a timeout.
-spec nolink_apply(function(), timeout()) -> term().
nolink_apply(Fun, Timeout) when is_function(Fun, 0) ->
    Caller = self(),
    ResRef = alias([reply]),
    Middleman = erlang:spawn(
        fun() ->
            process_flag(trap_exit, true),
            CallerMRef = erlang:monitor(process, Caller),
            Worker = erlang:spawn_link(
                fun() ->
                    Res =
                        try
                            {normal, Fun()}
                        catch
                            C:E:S ->
                                {exception, {C, E, S}}
                        end,
                    _ = erlang:send(ResRef, {ResRef, Res}),
                    ?tp(pmap_middleman_sent_response, #{}),
                    exit(normal)
                end
            ),
            receive
                {'DOWN', CallerMRef, process, _, _} ->
                    %% For whatever reason, if the caller is dead,
                    %% there is no reason to continue
                    exit(Worker, kill),
                    exit(normal);
                {'EXIT', Worker, normal} ->
                    exit(normal);
                {'EXIT', Worker, Reason} ->
                    %% worker exited with some reason other than 'normal'
                    _ = erlang:send(ResRef, {ResRef, {'EXIT', Reason}}),
                    exit(normal)
            end
        end
    ),
    receive
        {ResRef, {normal, Result}} ->
            Result;
        {ResRef, {exception, {C, E, S}}} ->
            erlang:raise(C, E, S);
        {ResRef, {'EXIT', Reason}} ->
            exit(Reason)
    after Timeout ->
        %% possible race condition: a message was received just as we enter the after
        %% block.
        ?tp(pmap_timeout, #{}),
        unalias(ResRef),
        exit(Middleman, kill),
        receive
            {ResRef, {normal, Result}} ->
                Result;
            {ResRef, {exception, {C, E, S}}} ->
                erlang:raise(C, E, S);
            {ResRef, {'EXIT', Reason}} ->
                exit(Reason)
        after 0 ->
            exit(timeout)
        end
    end.

safe_to_existing_atom(In) ->
    safe_to_existing_atom(In, utf8).

safe_to_existing_atom(Bin, Encoding) when is_binary(Bin) ->
    try_to_existing_atom(fun erlang:binary_to_existing_atom/2, Bin, Encoding);
safe_to_existing_atom(List, Encoding) when is_list(List) ->
    try_to_existing_atom(fun(In, _) -> erlang:list_to_existing_atom(In) end, List, Encoding);
safe_to_existing_atom(Atom, _Encoding) when is_atom(Atom) ->
    {ok, Atom};
safe_to_existing_atom(_Any, _Encoding) ->
    {error, invalid_type}.

-spec tcp_keepalive_opts(term(), non_neg_integer(), non_neg_integer(), non_neg_integer()) ->
    {ok, [{keepalive, true} | {raw, non_neg_integer(), non_neg_integer(), binary()}]}
    | {error, {unsupported_os, term()}}.
tcp_keepalive_opts({unix, linux}, Idle, Interval, Probes) ->
    {ok, [
        {keepalive, true},
        {raw, 6, 4, <<Idle:32/native>>},
        {raw, 6, 5, <<Interval:32/native>>},
        {raw, 6, 6, <<Probes:32/native>>}
    ]};
tcp_keepalive_opts({unix, darwin}, Idle, Interval, Probes) ->
    {ok, [
        {keepalive, true},
        {raw, 6, 16#10, <<Idle:32/native>>},
        {raw, 6, 16#101, <<Interval:32/native>>},
        {raw, 6, 16#102, <<Probes:32/native>>}
    ]};
tcp_keepalive_opts(OS, _Idle, _Interval, _Probes) ->
    {error, {unsupported_os, OS}}.

format(Term) ->
    iolist_to_binary(io_lib:format("~0p", [Term])).

-spec call_first_defined(list({module(), atom(), list()})) -> term() | no_return().
call_first_defined([{Module, Function, Args} | Rest]) ->
    try
        apply(Module, Function, Args)
    catch
        error:undef:Stacktrace ->
            case Stacktrace of
                [{Module, Function, _, _} | _] ->
                    call_first_defined(Rest);
                _ ->
                    erlang:raise(error, undef, Stacktrace)
            end
    end;
call_first_defined([]) ->
    error(none_fun_is_defined).

%%------------------------------------------------------------------------------
%% Internal Functions
%%------------------------------------------------------------------------------

do_parallel_map(Fun, List) ->
    Parent = self(),
    PidList = lists:map(
        fun(Item) ->
            erlang:spawn_link(
                fun() ->
                    Res =
                        try
                            {normal, Fun(Item)}
                        catch
                            C:E:St ->
                                {exception, {C, E, St}}
                        end,
                    Parent ! {self(), Res}
                end
            )
        end,
        List
    ),
    lists:foldr(
        fun(Pid, Acc) ->
            receive
                {Pid, {normal, Result}} ->
                    [Result | Acc];
                {Pid, {exception, {C, E, St}}} ->
                    erlang:raise(C, E, St)
            end
        end,
        [],
        PidList
    ).

int_to_hex(I, N) when is_integer(I), I >= 0 ->
    int_to_hex([], I, 1, N).

int_to_hex(L, I, Count, N) when
    I < 16
->
    pad([int_to_hex(I) | L], N - Count);
int_to_hex(L, I, Count, N) ->
    int_to_hex([int_to_hex(I rem 16) | L], I div 16, Count + 1, N).

int_to_hex(I) when 0 =< I, I =< 9 ->
    I + $0;
int_to_hex(I) when 10 =< I, I =< 15 ->
    (I - 10) + $a.

pad(L, 0) ->
    L;
pad(L, Count) ->
    pad([$0 | L], Count - 1).

readable_error_msg(Msg) when is_binary(Msg) -> Msg;
readable_error_msg(Error) ->
    case io_lib:printable_unicode_list(Error) of
        true ->
            unicode:characters_to_binary(Error, utf8);
        false ->
            case emqx_hocon:format_error(Error, #{no_stacktrace => true}) of
                {ok, Msg} ->
                    Msg;
                false ->
                    to_hr_error(Error)
            end
    end.

to_hr_error(nxdomain) ->
    <<"Could not resolve host">>;
to_hr_error(econnrefused) ->
    <<"Connection refused">>;
to_hr_error({unauthorized_client, _}) ->
    <<"Unauthorized client">>;
to_hr_error({not_authorized, _}) ->
    <<"Not authorized">>;
to_hr_error({malformed_username_or_password, _}) ->
    <<"Bad username or password">>;
to_hr_error(Error) ->
    format(Error).

try_to_existing_atom(Convert, Data, Encoding) ->
    try Convert(Data, Encoding) of
        Atom ->
            {ok, Atom}
    catch
        _:Reason -> {error, Reason}
    end.

redact(Term) ->
    emqx_utils_redact:redact(Term).

redact(Term, Checker) ->
<<<<<<< HEAD
    do_redact(Term, fun(V) ->
        is_sensitive_key(V) orelse Checker(V)
    end).

do_redact([E | Rest], Checker) ->
    [do_redact(E, Checker) | do_redact(Rest, Checker)];
do_redact(M, Checker) when is_map(M) ->
    maps:map(
        fun(K, V) ->
            do_redact(K, V, Checker)
        end,
        M
    );
do_redact({Key, Value}, Checker) ->
    case Checker(Key) of
        true ->
            {Key, redact_v(Value)};
        false ->
            {do_redact(Key, Checker), do_redact(Value, Checker)}
    end;
do_redact(T, Checker) when is_tuple(T) ->
    Elements = erlang:tuple_to_list(T),
    Redact = do_redact(Elements, Checker),
    erlang:list_to_tuple(Redact);
do_redact(Any, _Checker) ->
    Any.

do_redact(K, V, Checker) ->
    case Checker(K) of
        true ->
            redact_v(V);
        false ->
            do_redact(V, Checker)
    end.

-define(REDACT_VAL, "******").
redact_v(V) when is_binary(V) -> <<?REDACT_VAL>>;
%% The HOCON schema system may generate sensitive values with this format
redact_v([{str, Bin}]) when is_binary(Bin) ->
    [{str, <<?REDACT_VAL>>}];
redact_v(_V) ->
    ?REDACT_VAL.
=======
    emqx_utils_redact:redact(Term, Checker).
>>>>>>> 782d6f59

deobfuscate(NewConf, OldConf) ->
    emqx_utils_redact:deobfuscate(NewConf, OldConf).

is_redacted(K, V) ->
    emqx_utils_redact:is_redacted(K, V).

is_redacted(K, V, Fun) ->
    emqx_utils_redact:is_redacted(K, V, Fun).

-ifdef(TEST).
-include_lib("eunit/include/eunit.hrl").

ipv6_probe_test() ->
    try gen_tcp:ipv6_probe() of
        true ->
            ?assertEqual([{ipv6_probe, true}], ipv6_probe([]))
    catch
        _:_ ->
            ok
    end.

<<<<<<< HEAD
redact_test_() ->
    Case = fun(TypeF, KeyIn) ->
        Key = TypeF(KeyIn),
        ?assert(is_sensitive_key(Key)),

        %% direct
        ?assertEqual({Key, ?REDACT_VAL}, redact({Key, foo})),
        ?assertEqual(#{Key => ?REDACT_VAL}, redact(#{Key => foo})),
        ?assertEqual({Key, Key, Key}, redact({Key, Key, Key})),
        ?assertEqual({[{Key, ?REDACT_VAL}], bar}, redact({[{Key, foo}], bar})),

        %% 1 level nested
        ?assertEqual([{Key, ?REDACT_VAL}], redact([{Key, foo}])),
        ?assertEqual([#{Key => ?REDACT_VAL}], redact([#{Key => foo}])),

        %% 2 level nested
        ?assertEqual(#{opts => [{Key, ?REDACT_VAL}]}, redact(#{opts => [{Key, foo}]})),
        ?assertEqual(#{opts => #{Key => ?REDACT_VAL}}, redact(#{opts => #{Key => foo}})),
        ?assertEqual({opts, [{Key, ?REDACT_VAL}]}, redact({opts, [{Key, foo}]})),

        %% 3 level nested
        ?assertEqual([#{opts => [{Key, ?REDACT_VAL}]}], redact([#{opts => [{Key, foo}]}])),
        ?assertEqual([{opts, [{Key, ?REDACT_VAL}]}], redact([{opts, [{Key, foo}]}])),
        ?assertEqual([{opts, [#{Key => ?REDACT_VAL}]}], redact([{opts, [#{Key => foo}]}])),

        %% improper lists
        ?assertEqual([{opts, [{Key, ?REDACT_VAL} | oops]}], redact([{opts, [{Key, foo} | oops]}]))
    end,
    Types = [
        {atom, fun identity/1},
        {string, fun emqx_utils_conv:str/1},
        {binary, fun emqx_utils_conv:bin/1}
    ],
    Keys = [
        authorization,
        aws_secret_access_key,
        password,
        'proxy-authorization',
        secret,
        secret_key,
        secret_access_key,
        security_token,
        token,
        bind_password
    ],
    [
        {case_name(Type, Key), fun() -> Case(TypeF, Key) end}
     || Key <- Keys,
        {Type, TypeF} <- Types
    ].

redact2_test_() ->
    Case = fun(Key, Checker) ->
        ?assertEqual({Key, ?REDACT_VAL}, redact({Key, foo}, Checker)),
        ?assertEqual(#{Key => ?REDACT_VAL}, redact(#{Key => foo}, Checker)),
        ?assertEqual({Key, Key, Key}, redact({Key, Key, Key}, Checker)),
        ?assertEqual({[{Key, ?REDACT_VAL}], bar}, redact({[{Key, foo}], bar}, Checker))
    end,

    Checker = fun(E) -> E =:= passcode end,

    Keys = [secret, passcode],
    [{case_name(atom, Key), fun() -> Case(Key, Checker) end} || Key <- Keys].

deobfuscate_test() ->
    NewConf0 = #{foo => <<"bar0">>, password => <<"123456">>},
    ?assertEqual(NewConf0, deobfuscate(NewConf0, #{foo => <<"bar">>, password => <<"654321">>})),

    NewConf1 = #{foo => <<"bar1">>, password => <<?REDACT_VAL>>},
    ?assertEqual(
        #{foo => <<"bar1">>, password => <<"654321">>},
        deobfuscate(NewConf1, #{foo => <<"bar">>, password => <<"654321">>})
    ),

    %% Don't have password before and ignore to put redact_val into new config
    NewConf2 = #{foo => <<"bar2">>, password => ?REDACT_VAL},
    ?assertEqual(#{foo => <<"bar2">>}, deobfuscate(NewConf2, #{foo => <<"bar">>})),

    %% Don't have password before and should allow put non-redact-val into new config
    NewConf3 = #{foo => <<"bar3">>, password => <<"123456">>},
    ?assertEqual(NewConf3, deobfuscate(NewConf3, #{foo => <<"bar">>})),
    ok.

redact_is_authorization_test_() ->
    Types = [string, binary],
    Keys = ["auThorization", "Authorization", "authorizaTion"],

    Case = fun(Type, Key0) ->
        Key =
            case Type of
                binary ->
                    erlang:list_to_binary(Key0);
                _ ->
                    Key0
            end,
        ?assert(is_sensitive_key(Key))
    end,

    [{case_name(Type, Key), fun() -> Case(Type, Key) end} || Key <- Keys, Type <- Types].

case_name(Type, Key) ->
    lists:concat([Type, "-", Key]).

identity(X) ->
    X.

=======
>>>>>>> 782d6f59
-endif.

pub_props_to_packet(Properties) ->
    F = fun
        ('User-Property', M) ->
            case is_map(M) andalso map_size(M) > 0 of
                true -> {true, maps:to_list(M)};
                false -> false
            end;
        ('User-Property-Pairs', _) ->
            false;
        (_, _) ->
            true
    end,
    maps:filtermap(F, Properties).

%% fix filename by replacing characters which could be invalid on some filesystems
%% with safe ones
-spec safe_filename(binary() | unicode:chardata()) -> binary() | [unicode:chardata()].
safe_filename(Filename) when is_binary(Filename) ->
    binary:replace(Filename, <<":">>, <<"-">>, [global]);
safe_filename(Filename) when is_list(Filename) ->
    lists:flatten(string:replace(Filename, ":", "-", all)).

%% @doc Compares two lists of maps and returns the differences between them in a
%% map containing four keys – 'removed', 'added', 'identical', and 'changed' –
%% each holding a list of maps. Elements are compared using key function KeyFunc
%% to extract the comparison key used for matching.
%%
%% The return value is a map with the following keys and the list of maps as its values:
%% * 'removed' – a list of maps that were present in the Old list, but not found in the New list.
%% * 'added' – a list of maps that were present in the New list, but not found in the Old list.
%% * 'identical' – a list of maps that were present in both lists and have the same comparison key value.
%% * 'changed' – a list of pairs of maps representing the changes between maps present in the New and Old lists.
%% The first map in the pair represents the map in the Old list, and the second map
%% represents the potential modification in the New list.

%% The KeyFunc parameter is a function that extracts the comparison key used
%% for matching from each map. The function should return a comparable term,
%% such as an atom, a number, or a string. This is used to determine if each
%% element is the same in both lists.

-spec diff_lists(list(T), list(T), Func) ->
    #{
        added := list(T),
        identical := list(T),
        removed := list(T),
        changed := list({Old :: T, New :: T})
    }
when
    Func :: fun((T) -> any()),
    T :: any().

diff_lists(New, Old, KeyFunc) when is_list(New) andalso is_list(Old) ->
    Removed =
        lists:foldl(
            fun(E, RemovedAcc) ->
                case search(KeyFunc(E), KeyFunc, New) of
                    false -> [E | RemovedAcc];
                    _ -> RemovedAcc
                end
            end,
            [],
            Old
        ),
    {Added, Identical, Changed} =
        lists:foldl(
            fun(E, Acc) ->
                {Added0, Identical0, Changed0} = Acc,
                case search(KeyFunc(E), KeyFunc, Old) of
                    false ->
                        {[E | Added0], Identical0, Changed0};
                    E ->
                        {Added0, [E | Identical0], Changed0};
                    E1 ->
                        {Added0, Identical0, [{E1, E} | Changed0]}
                end
            end,
            {[], [], []},
            New
        ),
    #{
        removed => lists:reverse(Removed),
        added => lists:reverse(Added),
        identical => lists:reverse(Identical),
        changed => lists:reverse(Changed)
    }.

%% @doc Merges two lists preserving the original order of elements in both lists.
%% KeyFunc must extract a unique key from each element.
%% If two keys exist in both lists, the value in List1 is superseded by the value in List2, but
%% the element position in the result list will equal its position in List1.
%% Example:
%%     emqx_utils:merge_append_lists(
%%         [#{id => a, val => old}, #{id => b, val => old}],
%%         [#{id => a, val => new}, #{id => c}, #{id => b, val => new}, #{id => d}],
%%         fun(#{id := Id}) -> Id end).
%%    [#{id => a,val => new},
%%     #{id => b,val => new},
%%     #{id => c},
%%     #{id => d}]
-spec merge_lists(list(T), list(T), KeyFunc) -> list(T) when
    KeyFunc :: fun((T) -> any()),
    T :: any().
merge_lists(List1, List2, KeyFunc) ->
    WithKeysList2 = lists:map(fun(E) -> {KeyFunc(E), E} end, List2),
    WithKeysList1 = lists:map(
        fun(E) ->
            K = KeyFunc(E),
            case lists:keyfind(K, 1, WithKeysList2) of
                false -> {K, E};
                WithKey1 -> WithKey1
            end
        end,
        List1
    ),
    NewWithKeysList2 = lists:filter(
        fun({K, _}) ->
            not lists:keymember(K, 1, WithKeysList1)
        end,
        WithKeysList2
    ),
    [E || {_, E} <- WithKeysList1 ++ NewWithKeysList2].

search(_ExpectValue, _KeyFunc, []) ->
    false;
search(ExpectValue, KeyFunc, [Item | List]) ->
    case KeyFunc(Item) =:= ExpectValue of
        true -> Item;
        false -> search(ExpectValue, KeyFunc, List)
    end.

%% @doc Maps over a list of terms and flattens the result, giving back a flat
%% list of terms. It's similar to `lists:flatmap/2`, but it also works on a
%% single term as `Fun` output (thus, the wordplay on "flatter").
%% The purpose of this function is to adapt to `Fun`s that return either a `[]`
%% or a term, and to avoid costs of list construction and flattening when
%% dealing with large lists.
-spec flattermap(Fun, [X]) -> [X] when
    Fun :: fun((X) -> [X] | X).
flattermap(_Fun, []) ->
    [];
flattermap(Fun, [X | Xs]) ->
    flatcomb(Fun(X), flattermap(Fun, Xs)).

flatcomb([], Zs) ->
    Zs;
flatcomb(Ys = [_ | _], []) ->
    Ys;
flatcomb(Ys = [_ | _], Zs = [_ | _]) ->
    Ys ++ Zs;
flatcomb(Y, Zs) ->
    [Y | Zs].

%% @doc Format IP address tuple or {IP, Port} tuple to string.
ntoa({IP, Port}) ->
    ntoa(IP) ++ ":" ++ integer_to_list(Port);
ntoa({0, 0, 0, 0, 0, 16#ffff, AB, CD}) ->
    %% v6 piggyback v4
    inet_parse:ntoa({AB bsr 8, AB rem 256, CD bsr 8, CD rem 256});
ntoa(IP) ->
    inet_parse:ntoa(IP).

-ifdef(TEST).
-include_lib("eunit/include/eunit.hrl").

diff_lists_test() ->
    KeyFunc = fun(#{name := Name}) -> Name end,
    ?assertEqual(
        #{
            removed => [],
            added => [],
            identical => [],
            changed => []
        },
        diff_lists([], [], KeyFunc)
    ),
    %% test removed list
    ?assertEqual(
        #{
            removed => [#{name => a, value => 1}],
            added => [],
            identical => [],
            changed => []
        },
        diff_lists([], [#{name => a, value => 1}], KeyFunc)
    ),
    %% test added list
    ?assertEqual(
        #{
            removed => [],
            added => [#{name => a, value => 1}],
            identical => [],
            changed => []
        },
        diff_lists([#{name => a, value => 1}], [], KeyFunc)
    ),
    %% test identical list
    ?assertEqual(
        #{
            removed => [],
            added => [],
            identical => [#{name => a, value => 1}],
            changed => []
        },
        diff_lists([#{name => a, value => 1}], [#{name => a, value => 1}], KeyFunc)
    ),
    Old = [
        #{name => a, value => 1},
        #{name => b, value => 4},
        #{name => e, value => 2},
        #{name => d, value => 4}
    ],
    New = [
        #{name => a, value => 1},
        #{name => b, value => 2},
        #{name => e, value => 2},
        #{name => c, value => 3}
    ],
    Diff = diff_lists(New, Old, KeyFunc),
    ?assertEqual(
        #{
            added => [
                #{name => c, value => 3}
            ],
            identical => [
                #{name => a, value => 1},
                #{name => e, value => 2}
            ],
            removed => [
                #{name => d, value => 4}
            ],
            changed => [{#{name => b, value => 4}, #{name => b, value => 2}}]
        },
        Diff
    ),
    ok.

-endif.<|MERGE_RESOLUTION|>--- conflicted
+++ resolved
@@ -663,52 +663,7 @@
     emqx_utils_redact:redact(Term).
 
 redact(Term, Checker) ->
-<<<<<<< HEAD
-    do_redact(Term, fun(V) ->
-        is_sensitive_key(V) orelse Checker(V)
-    end).
-
-do_redact([E | Rest], Checker) ->
-    [do_redact(E, Checker) | do_redact(Rest, Checker)];
-do_redact(M, Checker) when is_map(M) ->
-    maps:map(
-        fun(K, V) ->
-            do_redact(K, V, Checker)
-        end,
-        M
-    );
-do_redact({Key, Value}, Checker) ->
-    case Checker(Key) of
-        true ->
-            {Key, redact_v(Value)};
-        false ->
-            {do_redact(Key, Checker), do_redact(Value, Checker)}
-    end;
-do_redact(T, Checker) when is_tuple(T) ->
-    Elements = erlang:tuple_to_list(T),
-    Redact = do_redact(Elements, Checker),
-    erlang:list_to_tuple(Redact);
-do_redact(Any, _Checker) ->
-    Any.
-
-do_redact(K, V, Checker) ->
-    case Checker(K) of
-        true ->
-            redact_v(V);
-        false ->
-            do_redact(V, Checker)
-    end.
-
--define(REDACT_VAL, "******").
-redact_v(V) when is_binary(V) -> <<?REDACT_VAL>>;
-%% The HOCON schema system may generate sensitive values with this format
-redact_v([{str, Bin}]) when is_binary(Bin) ->
-    [{str, <<?REDACT_VAL>>}];
-redact_v(_V) ->
-    ?REDACT_VAL.
-=======
     emqx_utils_redact:redact(Term, Checker).
->>>>>>> 782d6f59
 
 deobfuscate(NewConf, OldConf) ->
     emqx_utils_redact:deobfuscate(NewConf, OldConf).
@@ -731,115 +686,6 @@
             ok
     end.
 
-<<<<<<< HEAD
-redact_test_() ->
-    Case = fun(TypeF, KeyIn) ->
-        Key = TypeF(KeyIn),
-        ?assert(is_sensitive_key(Key)),
-
-        %% direct
-        ?assertEqual({Key, ?REDACT_VAL}, redact({Key, foo})),
-        ?assertEqual(#{Key => ?REDACT_VAL}, redact(#{Key => foo})),
-        ?assertEqual({Key, Key, Key}, redact({Key, Key, Key})),
-        ?assertEqual({[{Key, ?REDACT_VAL}], bar}, redact({[{Key, foo}], bar})),
-
-        %% 1 level nested
-        ?assertEqual([{Key, ?REDACT_VAL}], redact([{Key, foo}])),
-        ?assertEqual([#{Key => ?REDACT_VAL}], redact([#{Key => foo}])),
-
-        %% 2 level nested
-        ?assertEqual(#{opts => [{Key, ?REDACT_VAL}]}, redact(#{opts => [{Key, foo}]})),
-        ?assertEqual(#{opts => #{Key => ?REDACT_VAL}}, redact(#{opts => #{Key => foo}})),
-        ?assertEqual({opts, [{Key, ?REDACT_VAL}]}, redact({opts, [{Key, foo}]})),
-
-        %% 3 level nested
-        ?assertEqual([#{opts => [{Key, ?REDACT_VAL}]}], redact([#{opts => [{Key, foo}]}])),
-        ?assertEqual([{opts, [{Key, ?REDACT_VAL}]}], redact([{opts, [{Key, foo}]}])),
-        ?assertEqual([{opts, [#{Key => ?REDACT_VAL}]}], redact([{opts, [#{Key => foo}]}])),
-
-        %% improper lists
-        ?assertEqual([{opts, [{Key, ?REDACT_VAL} | oops]}], redact([{opts, [{Key, foo} | oops]}]))
-    end,
-    Types = [
-        {atom, fun identity/1},
-        {string, fun emqx_utils_conv:str/1},
-        {binary, fun emqx_utils_conv:bin/1}
-    ],
-    Keys = [
-        authorization,
-        aws_secret_access_key,
-        password,
-        'proxy-authorization',
-        secret,
-        secret_key,
-        secret_access_key,
-        security_token,
-        token,
-        bind_password
-    ],
-    [
-        {case_name(Type, Key), fun() -> Case(TypeF, Key) end}
-     || Key <- Keys,
-        {Type, TypeF} <- Types
-    ].
-
-redact2_test_() ->
-    Case = fun(Key, Checker) ->
-        ?assertEqual({Key, ?REDACT_VAL}, redact({Key, foo}, Checker)),
-        ?assertEqual(#{Key => ?REDACT_VAL}, redact(#{Key => foo}, Checker)),
-        ?assertEqual({Key, Key, Key}, redact({Key, Key, Key}, Checker)),
-        ?assertEqual({[{Key, ?REDACT_VAL}], bar}, redact({[{Key, foo}], bar}, Checker))
-    end,
-
-    Checker = fun(E) -> E =:= passcode end,
-
-    Keys = [secret, passcode],
-    [{case_name(atom, Key), fun() -> Case(Key, Checker) end} || Key <- Keys].
-
-deobfuscate_test() ->
-    NewConf0 = #{foo => <<"bar0">>, password => <<"123456">>},
-    ?assertEqual(NewConf0, deobfuscate(NewConf0, #{foo => <<"bar">>, password => <<"654321">>})),
-
-    NewConf1 = #{foo => <<"bar1">>, password => <<?REDACT_VAL>>},
-    ?assertEqual(
-        #{foo => <<"bar1">>, password => <<"654321">>},
-        deobfuscate(NewConf1, #{foo => <<"bar">>, password => <<"654321">>})
-    ),
-
-    %% Don't have password before and ignore to put redact_val into new config
-    NewConf2 = #{foo => <<"bar2">>, password => ?REDACT_VAL},
-    ?assertEqual(#{foo => <<"bar2">>}, deobfuscate(NewConf2, #{foo => <<"bar">>})),
-
-    %% Don't have password before and should allow put non-redact-val into new config
-    NewConf3 = #{foo => <<"bar3">>, password => <<"123456">>},
-    ?assertEqual(NewConf3, deobfuscate(NewConf3, #{foo => <<"bar">>})),
-    ok.
-
-redact_is_authorization_test_() ->
-    Types = [string, binary],
-    Keys = ["auThorization", "Authorization", "authorizaTion"],
-
-    Case = fun(Type, Key0) ->
-        Key =
-            case Type of
-                binary ->
-                    erlang:list_to_binary(Key0);
-                _ ->
-                    Key0
-            end,
-        ?assert(is_sensitive_key(Key))
-    end,
-
-    [{case_name(Type, Key), fun() -> Case(Type, Key) end} || Key <- Keys, Type <- Types].
-
-case_name(Type, Key) ->
-    lists:concat([Type, "-", Key]).
-
-identity(X) ->
-    X.
-
-=======
->>>>>>> 782d6f59
 -endif.
 
 pub_props_to_packet(Properties) ->
