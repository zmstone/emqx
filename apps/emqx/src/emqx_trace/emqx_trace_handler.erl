--- conflicted
+++ resolved
@@ -137,24 +137,7 @@
         true -> Log;
         false -> stop
     end;
-<<<<<<< HEAD
-filter_ip_address(_Log, _ExpectId) -> ignore.
-
-install_handler(Who = #{name := Name, type := Type}, Level, LogFile) ->
-    HandlerId = handler_id(Name, Type),
-    Config = #{
-        level => Level,
-        formatter => formatter(Who),
-        filter_default => stop,
-        filters => filters(Who),
-        config => ?CONFIG(LogFile)
-    },
-    Res = logger:add_handler(HandlerId, logger_disk_log_h, Config),
-    show_prompts(Res, Who, "start_trace"),
-    Res.
-=======
 filter_ip_address(_Log, _ExpectId) -> stop.
->>>>>>> 2259f3ba
 
 filters(#{type := clientid, filter := Filter, name := Name}) ->
     [{clientid, {fun ?MODULE:filter_clientid/2, {Filter, Name}}}];
