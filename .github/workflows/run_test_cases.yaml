--- conflicted
+++ resolved
@@ -30,27 +30,19 @@
             docker-compose -f .ci/apps_tests/docker-compose.yaml up -d
         - name: set config files
           run: |
-<<<<<<< HEAD
-            sed -i "/auth.mysql.server/c auth.mysql.server = \"mysql_server:3306\"" apps/emqx_auth_mysql/etc/emqx_auth_mysql.conf
-            sed -i "/auth.redis.server/c auth.redis.server = \"redis_server:6379\"" apps/emqx_auth_redis/etc/emqx_auth_redis.conf
-            sed -i "/auth.mongo.server/c auth.mongo.server = \"mongo_server:27017\"" apps/emqx_auth_mongo/etc/emqx_auth_mongo.conf
-            sed -i "/auth.pgsql.server/c auth.pgsql.server = \"pgsql_server:5432\"" apps/emqx_auth_pgsql/etc/emqx_auth_pgsql.conf
-            sed -i "/auth.ldap.servers/c auth.ldap.servers = \"ldap_server\"" apps/emqx_auth_ldap/etc/emqx_auth_ldap.conf
-=======
-            sed -i 's|^[#[:space:]]*auth.ldap.servers[[:space:]]*=.*|auth.ldap.servers = ldap_server|g' apps/emqx_auth_ldap/etc/emqx_auth_ldap.conf
-            sed -i 's|^[#[:space:]]*auth.mongo.server[[:space:]]*=.*|auth.mongo.server = mongo_server:27017|g' apps/emqx_auth_mongo/etc/emqx_auth_mongo.conf
-            sed -i 's|^[#[:space:]]*auth.redis.server[[:space:]]*=.*|auth.redis.server = redis_server:6379|g' apps/emqx_auth_redis/etc/emqx_auth_redis.conf
+            sed -i 's|^[#[:space:]]*auth.ldap.servers[[:space:]]*=.*|auth.ldap.servers = "ldap_server"|g' apps/emqx_auth_ldap/etc/emqx_auth_ldap.conf
+            sed -i 's|^[#[:space:]]*auth.mongo.server[[:space:]]*=.*|auth.mongo.server = "mongo_server:27017"|g' apps/emqx_auth_mongo/etc/emqx_auth_mongo.conf
+            sed -i 's|^[#[:space:]]*auth.redis.server[[:space:]]*=.*|auth.redis.server = "redis_server:6379"|g' apps/emqx_auth_redis/etc/emqx_auth_redis.conf
 
-            sed -i 's|^[#[:space:]]*auth.mysql.server[[:space:]]*=.*|auth.mysql.server = mysql_server:3306|g' apps/emqx_auth_mysql/etc/emqx_auth_mysql.conf
+            sed -i 's|^[#[:space:]]*auth.mysql.server[[:space:]]*=.*|auth.mysql.server = "mysql_server:3306"|g' apps/emqx_auth_mysql/etc/emqx_auth_mysql.conf
             sed -i 's|^[#[:space:]]*auth.mysql.username[[:space:]]*=.*|auth.mysql.username = root|g' apps/emqx_auth_mysql/etc/emqx_auth_mysql.conf
             sed -i 's|^[#[:space:]]*auth.mysql.password[[:space:]]*=.*|auth.mysql.password = public|g' apps/emqx_auth_mysql/etc/emqx_auth_mysql.conf
             sed -i 's|^[#[:space:]]*auth.mysql.database[[:space:]]*=.*|auth.mysql.database = mqtt|g' apps/emqx_auth_mysql/etc/emqx_auth_mysql.conf
 
-            sed -i 's|^[#[:space:]]*auth.pgsql.server[[:space:]]*=.*|auth.pgsql.server = pgsql_server:5432|g' apps/emqx_auth_pgsql/etc/emqx_auth_pgsql.conf
+            sed -i 's|^[#[:space:]]*auth.pgsql.server[[:space:]]*=.*|auth.pgsql.server = "pgsql_server:5432"|g' apps/emqx_auth_pgsql/etc/emqx_auth_pgsql.conf
             sed -i 's|^[#[:space:]]*auth.pgsql.username[[:space:]]*=.*|auth.pgsql.username = root|g' apps/emqx_auth_pgsql/etc/emqx_auth_pgsql.conf
             sed -i 's|^[#[:space:]]*auth.pgsql.password[[:space:]]*=.*|auth.pgsql.password = public|g' apps/emqx_auth_pgsql/etc/emqx_auth_pgsql.conf
             sed -i 's|^[#[:space:]]*auth.pgsql.database[[:space:]]*=.*|auth.pgsql.database = mqtt|g' apps/emqx_auth_pgsql/etc/emqx_auth_pgsql.conf
->>>>>>> ed25c62f
         - name: run tests
           run: |
             docker exec -i erlang bash -c "make xref"
