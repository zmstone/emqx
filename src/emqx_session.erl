--- conflicted
+++ resolved
@@ -340,12 +340,8 @@
     case emqx_inflight:lookup(PacketId, Inflight) of
         {value, {Msg, _Ts}} when is_record(Msg, message) ->
             Inflight1 = emqx_inflight:delete(PacketId, Inflight),
-<<<<<<< HEAD
-            return_with(Msg, dequeue(ClientInfo, Session#session{inflight = Inflight1}));
-=======
             Session2 = update_latency(Msg, Session),
-            return_with(Msg, dequeue(Session2#session{inflight = Inflight1}));
->>>>>>> bd9669c7
+            return_with(Msg, dequeue(ClientInfo, Session2#session{inflight = Inflight1}));
         {value, {_Pubrel, _Ts}} ->
             {error, ?RC_PACKET_IDENTIFIER_IN_USE};
         none ->
@@ -403,11 +399,7 @@
         {value, {Pubrel, _Ts}} when is_record(Pubrel, pubrel_await) ->
             Session2 = update_latency(Pubrel, Session),
             Inflight1 = emqx_inflight:delete(PacketId, Inflight),
-<<<<<<< HEAD
-            dequeue(ClientInfo, Session#session{inflight = Inflight1});
-=======
-            dequeue(Session2#session{inflight = Inflight1});
->>>>>>> bd9669c7
+            dequeue(ClientInfo, Session2#session{inflight = Inflight1});
         {value, _Other} ->
             {error, ?RC_PACKET_IDENTIFIER_IN_USE};
         none ->
@@ -434,17 +426,11 @@
         {empty, _Q} -> dequeue(ClientInfo, 0, Msgs, Q);
         {{value, Msg}, Q1} ->
             case emqx_message:is_expired(Msg) of
-<<<<<<< HEAD
-                true  ->
+                true ->
                     ok = emqx_hooks:run('delivery.dropped', [ClientInfo, Msg, expired]),
                     ok = inc_delivery_expired_cnt(),
                     dequeue(ClientInfo, Cnt, Msgs, Q1);
-                false -> dequeue(ClientInfo, acc_cnt(Msg, Cnt), [Msg|Msgs], Q1)
-=======
-                true  -> ok = inc_expired_cnt(delivery),
-                         dequeue(Cnt, Msgs, Q1);
-                false -> dequeue(acc_cnt(Msg, Cnt), [Msg | Msgs], Q1)
->>>>>>> bd9669c7
+                false -> dequeue(ClientInfo, acc_cnt(Msg, Cnt), [Msg | Msgs], Q1)
             end
     end.
 
@@ -474,29 +460,17 @@
         {ok, Session1} ->
             do_deliver(ClientInfo, More, Acc, Session1);
         {ok, [Publish], Session1} ->
-<<<<<<< HEAD
-            do_deliver(ClientInfo, More, [Publish|Acc], Session1)
+            do_deliver(ClientInfo, More, [Publish | Acc], Session1)
     end.
 
 deliver_msg(_ClientInfo, Msg = #message{qos = ?QOS_0}, Session) ->
-    {ok, [{undefined, maybe_ack(Msg)}], Session};
-
-deliver_msg(ClientInfo, Msg = #message{qos = QoS}, Session =
-            #session{next_pkt_id = PacketId, inflight = Inflight})
-    when QoS =:= ?QOS_1 orelse QoS =:= ?QOS_2 ->
-=======
-            deliver(More, [Publish | Acc], Session1)
-    end.
-
-deliver_msg(Msg = #message{qos = ?QOS_0}, Session) ->
     emqx:run_hook('message.publish_done',
                   [Msg, #{session_rebirth_time => Session#session.created_at}]),
     {ok, [{undefined, maybe_ack(Msg)}], Session};
 
-deliver_msg(Msg = #message{qos = QoS}, Session =
+deliver_msg(ClientInfo, Msg = #message{qos = QoS}, Session =
                 #session{next_pkt_id = PacketId, inflight = Inflight})
   when QoS =:= ?QOS_1 orelse QoS =:= ?QOS_2 ->
->>>>>>> bd9669c7
     case emqx_inflight:is_full(Inflight) of
         true ->
             Session1 = case maybe_nack(Msg) of
@@ -510,11 +484,7 @@
             {ok, [Publish], next_pkt_id(Session1)}
     end.
 
-<<<<<<< HEAD
--spec(enqueue(emqx_types:clientinfo(), list(emqx_types:deliver())|emqx_types:message(),
-=======
--spec(enqueue(list(emqx_types:deliver()) | emqx_types:message(),
->>>>>>> bd9669c7
+-spec(enqueue(emqx_types:clientinfo(), list(emqx_types:deliver()) | emqx_types:message(),
               session()) -> session()).
 enqueue(ClientInfo, Delivers, Session) when is_list(Delivers) ->
     Msgs = [enrich_delivers(D, Session) || D <- Delivers],
@@ -598,38 +568,22 @@
 %% Retry Delivery
 %%--------------------------------------------------------------------
 
-<<<<<<< HEAD
 -spec(retry(emqx_types:clientinfo(), session()) -> {ok, session()} | {ok, replies(), timeout(), session()}).
-retry(ClientInfo, Session = #session{inflight = Inflight}) ->
-    case emqx_inflight:is_empty(Inflight) of
-        true  -> {ok, Session};
-        false -> retry_delivery(emqx_inflight:to_list(sort_fun(), Inflight),
-                    [], erlang:system_time(millisecond), Session, ClientInfo)
-=======
--spec(retry(session()) -> {ok, session()} | {ok, replies(), timeout(), session()}).
-retry(Session = #session{inflight = Inflight, retry_interval = RetryInterval}) ->
+retry(ClientInfo, Session = #session{inflight = Inflight, retry_interval = RetryInterval}) ->
     case emqx_inflight:is_empty(Inflight) of
         true  -> {ok, Session};
         false ->
             Now = erlang:system_time(millisecond),
             Session2 = check_expire_latency(Now, RetryInterval, Session),
             retry_delivery(emqx_inflight:to_list(sort_fun(), Inflight),
-                           [],
-                           Now,
-                           Session2)
->>>>>>> bd9669c7
+                           [], Now, Session2, ClientInfo)
     end.
 
 retry_delivery([], Acc, _Now, Session = #session{retry_interval = Interval}, _ClientInfo) ->
     {ok, lists:reverse(Acc), Interval, Session};
 
-<<<<<<< HEAD
-retry_delivery([{PacketId, {Msg, Ts}}|More], Acc, Now, Session =
+retry_delivery([{PacketId, {Msg, Ts}} | More], Acc, Now, Session =
                #session{retry_interval = Interval, inflight = Inflight}, ClientInfo) ->
-=======
-retry_delivery([{PacketId, {Msg, Ts}} | More], Acc, Now, Session =
-                   #session{retry_interval = Interval, inflight = Inflight}) ->
->>>>>>> bd9669c7
     case (Age = age(Now, Ts)) >= Interval of
         true ->
             {Acc1, Inflight1} = do_retry_delivery(PacketId, Msg, Now, Acc, Inflight, ClientInfo),
@@ -651,15 +605,9 @@
             {[{PacketId, Msg1} | Acc], Inflight1}
     end;
 
-<<<<<<< HEAD
-do_retry_delivery(PacketId, pubrel, Now, Acc, Inflight, _) ->
-    Inflight1 = emqx_inflight:update(PacketId, {pubrel, Now}, Inflight),
-    {[{pubrel, PacketId}|Acc], Inflight1}.
-=======
-retry_delivery(PacketId, Pubrel, Now, Acc, Inflight) ->
+do_retry_delivery(PacketId, Pubrel, Now, Acc, Inflight, _) ->
     Inflight1 = emqx_inflight:update(PacketId, {Pubrel, Now}, Inflight),
     {[{pubrel, PacketId} | Acc], Inflight1}.
->>>>>>> bd9669c7
 
 %%--------------------------------------------------------------------
 %% Expire Awaiting Rel
@@ -700,17 +648,10 @@
     ok = emqx_metrics:inc('session.resumed'),
     emqx_hooks:run('session.resumed', [ClientInfo, info(Session)]).
 
-<<<<<<< HEAD
 -spec(replay(emqx_types:clientinfo(), session()) -> {ok, replies(), session()}).
 replay(ClientInfo, Session = #session{inflight = Inflight}) ->
-    Pubs = lists:map(fun({PacketId, {pubrel, _Ts}}) ->
-                             {pubrel, PacketId};
-=======
--spec(replay(session()) -> {ok, replies(), session()}).
-replay(Session = #session{inflight = Inflight}) ->
     Pubs = lists:map(fun({PacketId, {Pubrel,  _Ts}}) when is_record(Pubrel, pubrel_await) ->
                          {pubrel, PacketId};
->>>>>>> bd9669c7
                         ({PacketId, {Msg, _Ts}}) ->
                          {PacketId, emqx_message:set_flag(dup, true, Msg)}
                      end, emqx_inflight:to_list(Inflight)),
