#!/usr/bin/env bash

## This script helps to download relup base version packages

if [[ -n "$DEBUG" ]]; then
    set -x
fi
set -euo pipefail

PROFILE="${1}"
if [ "$PROFILE" = "" ]; then
    PROFILE="emqx"
fi

case $PROFILE in
    "emqx")
        DIR='emqx-ce'
        EDITION='community'
        ;;
    "emqx-ee")
        DIR='emqx-ee'
        EDITION='enterprise'
        ;;
    "emqx-edge")
        DIR='emqx-edge'
        EDITION='edge'
        ;;
esac

SYSTEM="${SYSTEM:-$(./scripts/get-distro.sh)}"
OTP_VSN="${OTP_VSN:-$(./scripts/get-otp-vsn.sh)}"

ARCH="${ARCH:-$(uname -m)}"
case "$ARCH" in
    x86_64)
        ARCH='amd64'
        ;;
    aarch64)
        ARCH='arm64'
        ;;
    arm*)
        ARCH=arm
        ;;
esac


case "$SYSTEM" in
    windows*)
        echo "WARNING: skipped downloading relup base for windows because we do not support relup for windows yet."
        exit 0
        ;;
    macos*)
        SHASUM="shasum -a 256"
        ;;
    *)
        SHASUM="sha256sum"
        ;;
esac

# ensure dir
cd -P -- "$(dirname -- "${BASH_SOURCE[0]}")/.."

mkdir -p _upgrade_base
pushd _upgrade_base

for tag in $(../scripts/relup-base-vsns.sh $EDITION | xargs echo -n); do
<<<<<<< HEAD
    filename="$PROFILE-${tag#[e|v]}-otp$OTP_VSN-$SYSTEM-$ARCH.zip"
    url="https://www.emqx.com/downloads/$DIR/${tag#[e|v]}/$filename"
=======
    filename="$PROFILE-$SYSTEM-${tag#[e|v]}-$ARCH.zip"
    url="https://packages.emqx.io/$DIR/$tag/$filename"
    echo "downloading base package from ${url} ..."
>>>>>>> d9ca7913
    if [ ! -f "$filename" ] && curl -L -I -m 10 -o /dev/null -s -w "%{http_code}" "${url}" | grep -q -oE "^[23]+" ; then
        echo "downloading base package from ${url} ..."
        curl -L -o "${filename}" "${url}"
        if [ "$SYSTEM" != "centos6" ]; then
            echo "downloading sha256 sum from ${url}.sha256 ..."
            curl -L -o "${filename}.sha256" "${url}.sha256"
            SUMSTR=$(cat "${filename}.sha256")
            echo "got sha265sum: ${SUMSTR}"
            ## https://askubuntu.com/questions/1202208/checking-sha256-checksum
            echo "${SUMSTR}  ${filename}" | $SHASUM -c || exit 1
        fi
    fi
done

popd<|MERGE_RESOLUTION|>--- conflicted
+++ resolved
@@ -64,14 +64,9 @@
 pushd _upgrade_base
 
 for tag in $(../scripts/relup-base-vsns.sh $EDITION | xargs echo -n); do
-<<<<<<< HEAD
-    filename="$PROFILE-${tag#[e|v]}-otp$OTP_VSN-$SYSTEM-$ARCH.zip"
-    url="https://www.emqx.com/downloads/$DIR/${tag#[e|v]}/$filename"
-=======
     filename="$PROFILE-$SYSTEM-${tag#[e|v]}-$ARCH.zip"
     url="https://packages.emqx.io/$DIR/$tag/$filename"
     echo "downloading base package from ${url} ..."
->>>>>>> d9ca7913
     if [ ! -f "$filename" ] && curl -L -I -m 10 -o /dev/null -s -w "%{http_code}" "${url}" | grep -q -oE "^[23]+" ; then
         echo "downloading base package from ${url} ..."
         curl -L -o "${filename}" "${url}"
