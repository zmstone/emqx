--- conflicted
+++ resolved
@@ -191,17 +191,12 @@
     {ok, State}.
 
 start_timer(Zone) ->
-<<<<<<< HEAD
     case get_policy(window_time, Zone) of
         WindowTime when is_integer(WindowTime) ->
             emqx_misc:start_timer(WindowTime, {garbage_collect, Zone});
         disabled ->
             ok
     end.
-=======
-    WindTime = maps:get(window_time, get_policy(Zone)),
-    emqx_utils:start_timer(WindTime, {garbage_collect, Zone}).
->>>>>>> 7df04933
 
 start_timers() ->
     maps:foreach(
