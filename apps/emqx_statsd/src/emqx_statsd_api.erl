%%--------------------------------------------------------------------
%% Copyright (c) 2020-2021 EMQ Technologies Co., Ltd. All Rights Reserved.
%%
%% Licensed under the Apache License, Version 2.0 (the "License");
%% you may not use this file except in compliance with the License.
%% You may obtain a copy of the License at
%%
%%     http://www.apache.org/licenses/LICENSE-2.0
%%
%% Unless required by applicable law or agreed to in writing, software
%% distributed under the License is distributed on an "AS IS" BASIS,
%% WITHOUT WARRANTIES OR CONDITIONS OF ANY KIND, either express or implied.
%% See the License for the specific language governing permissions and
%% limitations under the License.
%%--------------------------------------------------------------------

-module(emqx_statsd_api).

-behaviour(minirest_api).

-include("emqx_statsd.hrl").

-import(emqx_mgmt_util, [ schema/1
                        , bad_request/0]).

-export([api_spec/0]).

-export([ statsd/2
        ]).

api_spec() ->
    {statsd_api(), []}.

conf_schema() ->
    emqx_mgmt_api_configs:gen_schema(emqx:get_raw_config([statsd])).

statsd_api() ->
    Metadata = #{
        get => #{
            description => <<"Get statsd info">>,
            responses => #{<<"200">> => schema(conf_schema())}
        },
        put => #{
            description => <<"Update Statsd">>,
            'requestBody' => schema(conf_schema()),
            responses => #{
                <<"200">> => schema(conf_schema()),
                <<"400">> => bad_request()
            }
        }
    },
    [{"/statsd", Metadata, statsd}].

statsd(get, _Params) ->
    {200, emqx:get_raw_config([<<"statsd">>], #{})};

statsd(put, #{body := Body}) ->
    case emqx:update_config([statsd],
                            Body,
                            #{rawconf_with_defaults => true, override_to => cluster}) of
        {ok, #{raw_config := NewConfig, config := Config}} ->
            _ = emqx_statsd_sup:stop_child(?APP),
            case maps:get(<<"enable">>, Body) of
<<<<<<< HEAD
                true ->
                    ok = emqx_statsd_sup:ensure_child_stopped(?APP),
                    ok = emqx_statsd_sup:ensure_child_started(?APP, maps:get(config, Config));
                false ->
                    ok = emqx_statsd_sup:ensure_child_stopped(?APP)
=======
                true -> emqx_statsd_sup:start_child(?APP, maps:get(config, Config));
                false -> ok
>>>>>>> 6ac0f83a
            end,
            {200, NewConfig};
        {error, Reason} ->
            Message = list_to_binary(io_lib:format("Update config failed ~p", [Reason])),
            {500, 'INTERNAL_ERROR', Message}
    end.<|MERGE_RESOLUTION|>--- conflicted
+++ resolved
@@ -61,17 +61,11 @@
         {ok, #{raw_config := NewConfig, config := Config}} ->
             _ = emqx_statsd_sup:stop_child(?APP),
             case maps:get(<<"enable">>, Body) of
-<<<<<<< HEAD
                 true ->
                     ok = emqx_statsd_sup:ensure_child_stopped(?APP),
                     ok = emqx_statsd_sup:ensure_child_started(?APP, maps:get(config, Config));
                 false ->
                     ok = emqx_statsd_sup:ensure_child_stopped(?APP)
-=======
-                true -> emqx_statsd_sup:start_child(?APP, maps:get(config, Config));
-                false -> ok
->>>>>>> 6ac0f83a
-            end,
             {200, NewConfig};
         {error, Reason} ->
             Message = list_to_binary(io_lib:format("Update config failed ~p", [Reason])),
