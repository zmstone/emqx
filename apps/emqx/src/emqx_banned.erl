%%--------------------------------------------------------------------
%% Copyright (c) 2018-2024 EMQ Technologies Co., Ltd. All Rights Reserved.
%%
%% Licensed under the Apache License, Version 2.0 (the "License");
%% you may not use this file except in compliance with the License.
%% You may obtain a copy of the License at
%%
%%     http://www.apache.org/licenses/LICENSE-2.0
%%
%% Unless required by applicable law or agreed to in writing, software
%% distributed under the License is distributed on an "AS IS" BASIS,
%% WITHOUT WARRANTIES OR CONDITIONS OF ANY KIND, either express or implied.
%% See the License for the specific language governing permissions and
%% limitations under the License.
%%--------------------------------------------------------------------

-module(emqx_banned).

-feature(maybe_expr, enable).

-behaviour(gen_server).
-behaviour(emqx_db_backup).

-include("emqx.hrl").
-include("logger.hrl").
-include("types.hrl").
-include_lib("snabbkaffe/include/snabbkaffe.hrl").

%% Mnesia bootstrap
-export([create_tables/0]).

-export([start_link/0, stop/0]).

-export([
    check/1,
    check_clientid/1,
    create/1,
    look_up/1,
    delete/1,
    info/1,
    format/1,
    parse/1,
    clear/0,
    who/2,
    tables/0
]).

%% gen_server callbacks
-export([
    init/1,
    handle_call/3,
    handle_cast/2,
    handle_info/2,
    handle_continue/2,
    terminate/2,
    code_change/3
]).

-export([backup_tables/0]).

%% Internal exports (RPC)
-export([
    expire_banned_items/1
]).

-elvis([{elvis_style, state_record_and_type, disable}]).

-define(BANNED_INDIVIDUAL_TAB, ?MODULE).
-define(BANNED_RULE_TAB, emqx_banned_rules).

%% The default expiration time should be infinite
%% but for compatibility, a large number (1 years) is used here to represent the 'infinite'
-define(EXPIRATION_TIME, 31536000).

-ifdef(TEST).
-compile(export_all).
-compile(nowarn_export_all).
-endif.

%%--------------------------------------------------------------------
%% Mnesia bootstrap
%%--------------------------------------------------------------------

create_tables() ->
    Options = [
        {type, set},
        {rlog_shard, ?COMMON_SHARD},
        {storage, disc_copies},
        {record_name, banned},
        {attributes, record_info(fields, banned)},
        {storage_properties, [{ets, [{read_concurrency, true}]}]}
    ],
    ok = mria:create_table(?BANNED_INDIVIDUAL_TAB, Options),
    ok = mria:create_table(?BANNED_RULE_TAB, Options),
    [?BANNED_INDIVIDUAL_TAB, ?BANNED_RULE_TAB].

%%--------------------------------------------------------------------
%% Data backup
%%--------------------------------------------------------------------
backup_tables() -> tables().

-spec tables() -> [atom()].
tables() -> [?BANNED_RULE_TAB, ?BANNED_INDIVIDUAL_TAB].

%% @doc Start the banned server.
-spec start_link() -> startlink_ret().
start_link() ->
    gen_server:start_link({local, ?MODULE}, ?MODULE, [], []).

%% for tests
-spec stop() -> ok.
stop() -> gen_server:stop(?MODULE).

-spec check(emqx_types:clientinfo()) -> boolean().
check(ClientInfo) ->
    do_check({clientid, maps:get(clientid, ClientInfo, undefined)}) orelse
        do_check({username, maps:get(username, ClientInfo, undefined)}) orelse
        do_check({peerhost, maps:get(peerhost, ClientInfo, undefined)}) orelse
        do_check_rules(ClientInfo).

-spec check_clientid(emqx_types:clientid()) -> boolean().
check_clientid(ClientId) ->
    do_check({clientid, ClientId}) orelse do_check_rules(#{clientid => ClientId}).

-spec format(emqx_types:banned()) -> map().
format(#banned{
    who = Who0,
    by = By,
    reason = Reason,
    at = At,
    until = Until
}) ->
    {As, Who} = format_who(Who0),
    #{
        as => As,
        who => Who,
        by => By,
        reason => Reason,
        at => to_rfc3339(At),
        until => to_rfc3339(Until)
    }.

-spec parse(map()) -> {ok, emqx_types:banned()} | {error, term()}.
parse(Params) ->
    case parse_who(Params) of
        {error, Reason} ->
            {error, Reason};
        Who ->
            By = maps:get(<<"by">>, Params, <<"mgmt_api">>),
            Reason = maps:get(<<"reason">>, Params, <<"">>),
            At = maps:get(<<"at">>, Params, erlang:system_time(second)),
            Until = maps:get(<<"until">>, Params, At + ?EXPIRATION_TIME),
            case Until > erlang:system_time(second) of
                true ->
                    {ok, #banned{
                        who = Who,
                        by = By,
                        reason = Reason,
                        at = At,
                        until = Until
                    }};
                false ->
                    ErrorReason =
                        io_lib:format("Cannot create expired banned, ~p to ~p", [At, Until]),
                    {error, ErrorReason}
            end
    end.

-spec create(emqx_types:banned() | map()) ->
    {ok, emqx_types:banned()} | {error, {already_exist, emqx_types:banned()}}.
create(#{
    who := Who,
    by := By,
    reason := Reason,
    at := At,
    until := Until
}) ->
    Banned = #banned{
        who = Who,
        by = By,
        reason = Reason,
        at = At,
        until = Until
    },
    create(Banned);
create(Banned = #banned{who = Who}) ->
    case look_up(Who) of
        [] ->
            insert_banned(table(Who), Banned),
            {ok, Banned};
        [OldBanned = #banned{until = Until}] ->
            %% Don't support shorten or extend the until time by overwrite.
            %% We don't support update api yet, user must delete then create new one.
            case Until > erlang:system_time(second) of
                true ->
                    {error, {already_exist, OldBanned}};
                %% overwrite expired one is ok.
                false ->
                    insert_banned(table(Who), Banned),
                    {ok, Banned}
            end
    end.

-spec look_up(emqx_types:banned_who() | map()) -> [emqx_types:banned()].
look_up(Who) when is_map(Who) ->
    look_up(parse_who(Who));
look_up(Who) ->
    mnesia:dirty_read(table(Who), Who).

-spec delete(map() | emqx_types:banned_who()) -> ok.
delete(Who) when is_map(Who) ->
    delete(parse_who(Who));
delete(Who) ->
    mria:dirty_delete(table(Who), Who).

-spec info(size) -> non_neg_integer().
info(size) ->
    mnesia:table_info(?BANNED_INDIVIDUAL_TAB, size) + mnesia:table_info(?BANNED_RULE_TAB, size).

-spec clear() -> ok.
clear() ->
    _ = mria:clear_table(?BANNED_INDIVIDUAL_TAB),
    _ = mria:clear_table(?BANNED_RULE_TAB),
    ok.

%% Creating banned with `#banned{}` records is exposed as a public API
%% so we need helpers to create the `who` field of `#banned{}` records
-spec who(atom(), binary() | inet:ip_address() | esockd_cidr:cidr()) -> emqx_types:banned_who().
who(clientid, ClientId) when is_binary(ClientId) -> {clientid, ClientId};
who(username, Username) when is_binary(Username) -> {username, Username};
who(peerhost, Peerhost) when is_tuple(Peerhost) -> {peerhost, Peerhost};
who(peerhost, Peerhost) when is_binary(Peerhost) ->
    {ok, Addr} = inet:parse_address(binary_to_list(Peerhost)),
    {peerhost, Addr};
who(clientid_re, RE) when is_binary(RE) ->
    {ok, RECompiled} = re:compile(RE),
    {clientid_re, {RECompiled, RE}};
who(username_re, RE) when is_binary(RE) ->
    {ok, RECompiled} = re:compile(RE),
    {username_re, {RECompiled, RE}};
who(peerhost_net, CIDR) when is_tuple(CIDR) -> {peerhost_net, CIDR};
who(peerhost_net, CIDR) when is_binary(CIDR) ->
    {peerhost_net, esockd_cidr:parse(binary_to_list(CIDR), true)}.

%%--------------------------------------------------------------------
%% Import From CSV
%%--------------------------------------------------------------------
init_from_csv(undefined) ->
    ok;
init_from_csv(File) ->
    maybe
        core ?= mria_rlog:role(),
        '$end_of_table' ?= mnesia:dirty_first(?BANNED_RULE_TAB),
        '$end_of_table' ?= mnesia:dirty_first(?BANNED_INDIVIDUAL_TAB),
        {ok, Bin} ?= file:read_file(File),
        Stream = emqx_utils_stream:csv(Bin, #{nullable => true, filter_null => true}),
        {ok, List} ?= parse_stream(Stream),
        import_from_stream(List),
        ?SLOG(info, #{
            msg => "load_banned_bootstrap_file_succeeded",
            file => File
        })
    else
        replicant ->
            ok;
        {Name, _} when
            Name == peerhost;
            Name == peerhost_net;
            Name == clientid_re;
            Name == username_re;
            Name == clientid;
            Name == username
        ->
            ok;
        {error, Reason} = Error ->
            ?SLOG(error, #{
                msg => "load_banned_bootstrap_file_failed",
                reason => Reason,
                file => File
            }),
            Error
    end.

import_from_stream(Stream) ->
    Groups = maps:groups_from_list(
        fun(#banned{who = Who}) -> table(Who) end, Stream
    ),
    maps:foreach(
        fun(Tab, Items) ->
            Trans = fun() ->
                lists:foreach(
                    fun(Item) ->
                        mnesia:write(Tab, Item, write)
                    end,
                    Items
                )
            end,

            case trans(Trans) of
                {ok, _} ->
                    ?SLOG(info, #{
                        msg => "import_banned_from_stream_succeeded",
                        items => Items
                    });
                {error, Reason} ->
                    ?SLOG(error, #{
                        msg => "import_banned_from_stream_failed",
                        reason => Reason,
                        items => Items
                    })
            end
        end,
        Groups
    ).

parse_stream(Stream) ->
    try
        List = emqx_utils_stream:consume(Stream),
        parse_stream(List, [], [])
    catch
        error:Reason ->
            {error, Reason}
    end.

parse_stream([Item | List], Ok, Error) ->
    maybe
        {ok, Item1} ?= normalize_parse_item(Item),
        {ok, Banned} ?= parse(Item1),
        parse_stream(List, [Banned | Ok], Error)
    else
        {error, _} ->
            parse_stream(List, Ok, [Item | Error])
    end;
parse_stream([], Ok, []) ->
    {ok, Ok};
parse_stream([], Ok, Error) ->
    ?SLOG(warning, #{
        msg => "invalid_banned_items",
        items => Error
    }),
    {ok, Ok}.

normalize_parse_item(#{<<"as">> := As} = Item) ->
    ParseTime = fun(Name, Input) ->
        maybe
            #{Name := Time} ?= Input,
            {ok, Epoch} ?= emqx_utils_calendar:to_epoch_second(emqx_utils_conv:str(Time)),
            {ok, Input#{Name := Epoch}}
        else
            {error, _} = Error ->
                Error;
            NoTime when is_map(NoTime) ->
                {ok, NoTime}
        end
    end,

    maybe
        {ok, Type} ?= emqx_utils:safe_to_existing_atom(As),
        {ok, Item1} ?= ParseTime(<<"at">>, Item#{<<"as">> := Type}),
        ParseTime(<<"until">>, Item1)
    end;
normalize_parse_item(_Item) ->
    {error, invalid_item}.

%%--------------------------------------------------------------------
%% gen_server callbacks
%%--------------------------------------------------------------------

init([]) ->
    {ok, ensure_expiry_timer(#{expiry_timer => undefined}), {continue, init_from_csv}}.

handle_continue(init_from_csv, State) ->
    File = emqx_schema:naive_env_interpolation(
        emqx:get_config([banned, bootstrap_file], undefined)
    ),
    _ = init_from_csv(File),
    {noreply, State}.

handle_call(Req, _From, State) ->
    ?SLOG(error, #{msg => "unexpected_call", call => Req}),
    {reply, ignored, State}.

handle_cast(Msg, State) ->
    ?SLOG(error, #{msg => "unexpected_msg", cast => Msg}),
    {noreply, State}.

handle_info({timeout, TRef, expire}, State = #{expiry_timer := TRef}) ->
    _ = trans(fun ?MODULE:expire_banned_items/1, [
        erlang:system_time(second)
    ]),
    {noreply, ensure_expiry_timer(State), hibernate};
handle_info(Info, State) ->
    ?SLOG(error, #{msg => "unexpected_info", info => Info}),
    {noreply, State}.

terminate(_Reason, #{expiry_timer := TRef}) ->
    emqx_utils:cancel_timer(TRef).

code_change(_OldVsn, State, _Extra) ->
    {ok, State}.

%%--------------------------------------------------------------------
%% Internal functions
%%--------------------------------------------------------------------

do_check({_, undefined}) ->
    false;
do_check(Who) when is_tuple(Who) ->
    case mnesia:dirty_read(table(Who), Who) of
        [] -> false;
        [#banned{until = Until}] -> Until > erlang:system_time(second)
    end.

do_check_rules(ClientInfo) ->
    Rules = all_rules(),
    Now = erlang:system_time(second),
    lists:any(
        fun(Rule) -> is_rule_actual(Rule, Now) andalso do_check_rule(Rule, ClientInfo) end, Rules
    ).

is_rule_actual(#banned{until = Until}, Now) ->
    Until > Now.

do_check_rule(#banned{who = {clientid_re, {RE, _}}}, #{clientid := ClientId}) ->
    is_binary(ClientId) andalso re:run(ClientId, RE) =/= nomatch;
do_check_rule(#banned{who = {clientid_re, _}}, #{}) ->
    false;
do_check_rule(#banned{who = {username_re, {RE, _}}}, #{username := Username}) ->
    is_binary(Username) andalso re:run(Username, RE) =/= nomatch;
do_check_rule(#banned{who = {username_re, _}}, #{}) ->
    false;
do_check_rule(#banned{who = {peerhost_net, CIDR}}, #{peerhost := Peerhost}) ->
    esockd_cidr:match(Peerhost, CIDR);
do_check_rule(#banned{who = {peerhost_net, _}}, #{}) ->
    false.

parse_who(#{as := As, who := Who}) ->
    parse_who(#{<<"as">> => As, <<"who">> => Who});
parse_who(#{<<"as">> := peerhost, <<"who">> := Peerhost0}) ->
    case inet:parse_address(binary_to_list(Peerhost0)) of
        {ok, Peerhost} -> {peerhost, Peerhost};
        {error, einval} -> {error, "bad peerhost"}
    end;
parse_who(#{<<"as">> := peerhost_net, <<"who">> := CIDRString}) ->
    try esockd_cidr:parse(binary_to_list(CIDRString), true) of
        CIDR -> {peerhost_net, CIDR}
    catch
        error:Error -> {error, Error}
    end;
parse_who(#{<<"as">> := AsRE, <<"who">> := Who}) when
    AsRE =:= clientid_re orelse AsRE =:= username_re
->
    case re:compile(Who) of
        {ok, RE} -> {AsRE, {RE, Who}};
        {error, _} = Error -> Error
    end;
parse_who(#{<<"as">> := As, <<"who">> := Who}) when As =:= clientid orelse As =:= username ->
    {As, Who}.

format_who({peerhost, Host}) ->
    AddrBinary = list_to_binary(inet:ntoa(Host)),
    {peerhost, AddrBinary};
format_who({peerhost_net, CIDR}) ->
    CIDRBinary = list_to_binary(esockd_cidr:to_string(CIDR)),
    {peerhost_net, CIDRBinary};
format_who({AsRE, {_RE, REOriginal}}) when AsRE =:= clientid_re orelse AsRE =:= username_re ->
    {AsRE, REOriginal};
format_who({As, Who}) when As =:= clientid orelse As =:= username ->
    {As, Who}.

to_rfc3339(Timestamp) ->
    emqx_utils_calendar:epoch_to_rfc3339(Timestamp, second).

table({username, _Username}) -> ?BANNED_INDIVIDUAL_TAB;
table({clientid, _ClientId}) -> ?BANNED_INDIVIDUAL_TAB;
table({peerhost, _Peerhost}) -> ?BANNED_INDIVIDUAL_TAB;
table({username_re, _UsernameRE}) -> ?BANNED_RULE_TAB;
table({clientid_re, _ClientIdRE}) -> ?BANNED_RULE_TAB;
table({peerhost_net, _PeerhostNet}) -> ?BANNED_RULE_TAB.

-ifdef(TEST).
ensure_expiry_timer(State) ->
    State#{expiry_timer := emqx_utils:start_timer(10, expire)}.
-else.
ensure_expiry_timer(State) ->
    State#{expiry_timer := emqx_utils:start_timer(timer:minutes(1), expire)}.
-endif.

expire_banned_items(Now) ->
    lists:foreach(
        fun(Tab) ->
            expire_banned_items(Now, Tab)
        end,
        [?BANNED_INDIVIDUAL_TAB, ?BANNED_RULE_TAB]
    ).

expire_banned_items(Now, Tab) ->
    mnesia:foldl(
        fun
            (B = #banned{until = Until}, _Acc) when Until < Now ->
                mnesia:delete_object(Tab, B, sticky_write);
            (_, _Acc) ->
                ok
        end,
        ok,
        Tab
    ).

insert_banned(Tab, Banned) ->
    mria:dirty_write(Tab, Banned),
    on_banned(Banned).

on_banned(#banned{who = {clientid, ClientId}}) ->
    %% kick the session if the client is banned by clientid
    ?tp(
        warning,
        kick_session_due_to_banned,
        #{
            clientid => ClientId
        }
    ),
<<<<<<< HEAD
    %% XXX: Mtns
    emqx_cm:kick_session(_Mtns = undefined, ClientId),
=======
    emqx_cm:try_kick_session(ClientId),
>>>>>>> 34851f4d
    ok;
on_banned(_) ->
    ok.

all_rules() ->
    ets:tab2list(?BANNED_RULE_TAB).

trans(Fun) ->
    case mria:transaction(?COMMON_SHARD, Fun) of
        {atomic, Res} -> {ok, Res};
        {aborted, Reason} -> {error, Reason}
    end.

trans(Fun, Args) ->
    case mria:transaction(?COMMON_SHARD, Fun, Args) of
        {atomic, Res} -> {ok, Res};
        {aborted, Reason} -> {error, Reason}
    end.<|MERGE_RESOLUTION|>--- conflicted
+++ resolved
@@ -519,12 +519,8 @@
             clientid => ClientId
         }
     ),
-<<<<<<< HEAD
     %% XXX: Mtns
-    emqx_cm:kick_session(_Mtns = undefined, ClientId),
-=======
-    emqx_cm:try_kick_session(ClientId),
->>>>>>> 34851f4d
+    emqx_cm:try_kick_session(_Mtns = undefined, ClientId),
     ok;
 on_banned(_) ->
     ok.
