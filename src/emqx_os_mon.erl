--- conflicted
+++ resolved
@@ -102,7 +102,6 @@
 %%--------------------------------------------------------------------
 
 init([Opts]) ->
-    _ = ?compat_windows(cpu_sup:util(), windows),
     set_mem_check_interval(proplists:get_value(mem_check_interval, Opts, 60)),
     set_sysmem_high_watermark(proplists:get_value(sysmem_high_watermark, Opts, 0.70)),
     set_procmem_high_watermark(proplists:get_value(procmem_high_watermark, Opts, 0.05)),
@@ -142,54 +141,28 @@
                                                cpu_high_watermark := CPUHighWatermark,
                                                cpu_low_watermark := CPULowWatermark,
                                                is_cpu_alarm_set := IsCPUAlarmSet}) ->
-<<<<<<< HEAD
-    case ?compat_windows(cpu_sup:util(), windows) of
-        0 ->
-            {noreply, State#{timer := undefined}};
+    NState =
+    case emqx_vm:cpu_util() of %% TODO: should be improved?
+        0 -> State#{timer := undefined};
         {error, Reason} ->
             ?LOG(error, "Failed to get cpu utilization: ~p", [Reason]),
-            {noreply, ensure_check_timer(State)};
-        windows ->
-            {noreply, State};
+            ensure_check_timer(State);
         Busy when Busy / 100 >= CPUHighWatermark ->
             alarm_handler:set_alarm({cpu_high_watermark, Busy}),
-            {noreply, ensure_check_timer(State#{is_cpu_alarm_set := true})};
+            ensure_check_timer(State#{is_cpu_alarm_set := true});
         Busy when Busy / 100 < CPULowWatermark ->
             case IsCPUAlarmSet of
-                true -> alarm_handler:clear_alarm(cpu_high_watermark);
+                true  -> alarm_handler:clear_alarm(cpu_high_watermark);
                 false -> ok
             end,
-            {noreply, ensure_check_timer(State#{is_cpu_alarm_set := false})};
-        _Busy ->
-            {noreply, ensure_check_timer(State)}
-    end.
-=======
-    NState = case ?compat_windows(cpu_sup:util()) of
-                 0 ->
-                     State#{timer := undefined};
-                 {error, Reason} ->
-                     ?LOG(error, "Failed to get cpu utilization: ~p", [Reason]),
-                     ensure_check_timer(State);
-                 windows ->
-                     State;
-                 Busy when Busy / 100 >= CPUHighWatermark ->
-                     alarm_handler:set_alarm({cpu_high_watermark, Busy}),
-                     ensure_check_timer(State#{is_cpu_alarm_set := true});
-                 Busy when Busy / 100 < CPULowWatermark ->
-                     case IsCPUAlarmSet of
-                         true  -> alarm_handler:clear_alarm(cpu_high_watermark);
-                         false -> ok
-                     end,
-                     ensure_check_timer(State#{is_cpu_alarm_set := false});
-                 _Busy ->
-                     ensure_check_timer(State)
-             end,
+            ensure_check_timer(State#{is_cpu_alarm_set := false});
+        _Busy -> ensure_check_timer(State)
+    end,
     {noreply, NState};
 
 handle_info(Info, State) ->
-    ?LOG(error, "Unexpected info: ~p", [Info]),
+    ?LOG(error, "unexpected info: ~p", [Info]),
     {noreply, State}.
->>>>>>> 0a6468cf
 
 terminate(_Reason, #{timer := Timer}) ->
     emqx_misc:cancel_timer(Timer).
