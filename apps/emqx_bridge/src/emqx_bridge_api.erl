--- conflicted
+++ resolved
@@ -420,11 +420,6 @@
 
 format_resp(#{type := Type, name := BridgeName, raw_config := RawConf,
               resource_data := #{status := Status, metrics := Metrics}}) ->
-<<<<<<< HEAD
-    IsConnected = fun(connected) -> connected; (_) -> disconnected end,
-=======
-    {Type, BridgeName} = emqx_bridge:parse_bridge_id(Id),
->>>>>>> 591d5f02
     RawConf#{
         type => Type,
         name => maps:get(<<"name">>, RawConf, BridgeName),
