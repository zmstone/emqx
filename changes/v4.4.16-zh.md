# v4.4.16
<<<<<<< HEAD
=======

## 增强

- 从命令行的输出里和插件的名字中，把 "EMQ X" 改成 "EMQX" [#10099](https://github.com/emqx/emqx/pull/10099)。
>>>>>>> 3d99bd2e

## 修复

- 避免打印 debug 日志的时候改动 MQTT 消息的 Payload 的内容 [#10091](https://github.com/emqx/emqx/pull/10091)。
  在这个修复之前，如果 EMQX 收到一个 Payload 为 "e\ne\nc\nc\n2\n\n\n" 的消息，日志打印会变成这样：
  ```
  2023-03-08T13:28:04.320622+08:00 [debug] mqttx_e34bd582@127.0.0.1:54020 [MQTT] RECV PUBLISH(Q1, R0, D0, Topic=t/1, PacketId=39467, Payload=e, e, c, c, 2, , , )
  ```
  这是此修复之后的样子：
  ```
  2023-03-08T14:26:50.935575+08:00 [debug] mqttx_e34bd582@127.0.0.1:54020 [MQTT] RECV PUBLISH(Q1, R0, D0, Topic=t/1, PacketId=39467, Payload=<<"e\ne\nc\nc\n2\n\n\n">>)
  ```<|MERGE_RESOLUTION|>--- conflicted
+++ resolved
@@ -1,11 +1,8 @@
 # v4.4.16
-<<<<<<< HEAD
-=======
 
 ## 增强
 
 - 从命令行的输出里和插件的名字中，把 "EMQ X" 改成 "EMQX" [#10099](https://github.com/emqx/emqx/pull/10099)。
->>>>>>> 3d99bd2e
 
 ## 修复
 
