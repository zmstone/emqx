--- conflicted
+++ resolved
@@ -316,7 +316,6 @@
     ?assertEqual(<<"application/json">>, maps:get(<<"accept">>, Headers4), Headers4),
     ok.
 
-<<<<<<< HEAD
 %% erlfmt-ignore
 -define(LISTENERS,
     """
@@ -397,11 +396,10 @@
         NewWss
     ),
     ok.
-=======
+
 authentication_headers(Conf) ->
     [#{<<"headers">> := Headers}] = hocon_maps:get("authentication", Conf),
     Headers.
->>>>>>> 35cc8e3b
 
 doc_gen_test() ->
     %% the json file too large to encode.
