#!/usr/bin/env bash
# -*- tab-width:4;indent-tabs-mode:nil -*-
# ex: ts=4 sw=4 et

set -e

DEBUG="${DEBUG:-0}"
if [ "$DEBUG" -eq 1 ]; then
    set -x
fi

RUNNER_ROOT_DIR="$(cd "$(dirname "$(readlink "$0" || echo "$0")")"/..; pwd -P)"
# shellcheck disable=SC1090
. "$RUNNER_ROOT_DIR"/releases/emqx_vars

RUNNER_SCRIPT="$RUNNER_BIN_DIR/$REL_NAME"
CODE_LOADING_MODE="${CODE_LOADING_MODE:-embedded}"
REL_DIR="$RUNNER_ROOT_DIR/releases/$REL_VSN"

WHOAMI=$(whoami)

# Make sure log directory exists
mkdir -p "$RUNNER_LOG_DIR"

# Make sure data directory exists
mkdir -p "$RUNNER_DATA_DIR"

export ROOTDIR="$RUNNER_ROOT_DIR"
export ERTS_DIR="$ROOTDIR/erts-$ERTS_VSN"
export BINDIR="$ERTS_DIR/bin"
export EMU="beam"
export PROGNAME="erl"
DYNLIBS_DIR="$RUNNER_ROOT_DIR/dynlibs"
ERTS_LIB_DIR="$ERTS_DIR/../lib"

# Echo to stderr on errors
echoerr() { echo "$*" 1>&2; }

assert_node_alive() {
    if ! relx_nodetool "ping" > /dev/null; then
        die "node_is_not_running!" 1
    fi
}

check_eralng_start() {
    "$BINDIR/$PROGNAME" -noshell -boot "$REL_DIR/start_clean" -s crypto start -s init stop
}

if ! check_eralng_start >/dev/null 2>&1; then
    BUILT_ON="$(head -1 "${REL_DIR}/BUILT_ON")"
    ## failed to start, might be due to missing libs, try to be portable
    export LD_LIBRARY_PATH="$DYNLIBS_DIR:$LD_LIBRARY_PATH"
    if ! check_eralng_start; then
        ## it's hopeless
        echoerr "FATAL: Unable to start Erlang."
        echoerr "Please make sure openssl-1.1.1 (libcrypto) and libncurses are installed."
        echoerr "Also ensure it's running on the correct platform,"
        echoerr "this EMQX release is built for $BUILT_ON"
        exit 1
    fi
    echoerr "There seem to be missing dynamic libs from the OS."
    echoerr "Using libs from ${DYNLIBS_DIR} instead."
    echoerr "NOTE: EMQX's rpm or deb package installation is recommended!"
fi

## backward compatible
if [ -d "$ERTS_DIR/lib" ]; then
    export LD_LIBRARY_PATH="$ERTS_DIR/lib:$LD_LIBRARY_PATH"
fi

# cuttlefish try to read environment variables starting with "EMQX_"
export CUTTLEFISH_ENV_OVERRIDE_PREFIX='EMQX_'

usage() {
    local command="$1"

    case "$command" in
    start)
        echo "Start EMQX service in daemon mode"
        ;;
    stop)
        echo "Stop the running EMQX program"
        ;;
    console)
        echo "Boot up EMQX service in an interactive Erlang shell"
        echo "This command needs a tty"
        ;;
    console_clean)
        echo "This command does NOT boot up the EMQX service"
        echo "It only starts an interactive Erlang shell with all the"
        echo "EMQX code available"
        ;;
    foreground)
        echo "Start EMQX in foreground mode without an interactive shell"
        ;;
    pid)
        echo "Print out EMQX process identifier"
        ;;
    ping)
        echo "Check if the EMQX node is up and running"
        echo "This command exit with 0 silently if node is running"
        ;;
    escript)
        echo "Execute a escript using the Erlang runtime from EMQX package installation"
        echo "For example $REL_NAME escript /path/to/my/escript my_arg1 my_arg2"
        ;;
    attach)
        echo "This command is applicable when EMQX is started in daemon mode."
        echo "It attaches the current shell to EMQX's control console"
        echo "through a named pipe."
        echo "WARNING: try to use the safer alternative, remote_console command."
        ;;
    remote_console)
        echo "Start an interactive shell running an Erlang node which "
        echo "hidden-connects to the running EMQX node".
        echo "This command is mostly used for troubleshooting."
        ;;
    ertspath)
        echo "Print path to Erlang runtime dir"
        ;;
    rpc)
        echo "Usge $REL_NAME rpc MODULE FUNCTION [ARGS, ...]"
        echo "Connect to the EMQX node and make an Erlang RPC"
        echo "This command blocks for at most 60 seconds."
        echo "It exits with non-zero code in case of any RPC failure"
        echo "including connection error and runtime exception"
        ;;
    rpcterms)
        echo "Usge $REL_NAME rpcterms MODULE FUNCTION [ARGS, ...]"
        echo "Connect to the EMQX node and make an Erlang RPC"
        echo "The result of the RPC call is pretty-printed as an "
        echo "Erlang term"
        ;;
    root_dir)
        echo "Print EMQX installation root dir"
        ;;
    eval)
        echo "Evaluate an Erlang expression in the EMQX node"
        ;;
    versions)
        echo "List installed EMQX versions and their status"
        ;;
    unpack)
        echo "Usage: $REL_NAME unpack [VERSION]"
        echo "Unpacks a release package VERSION, it assumes that this"
        echo "release package tarball has already been deployed at one"
        echo "of the following locations:"
        echo "      releases/<relname>-<version>.zip"
        ;;
    install)
        echo "Usage: $REL_NAME install [VERSION]"
        echo "Installs a release package VERSION, it assumes that this"
        echo "release package tarball has already been deployed at one"
        echo "of the following locations:"
        echo "      releases/<relname>-<version>.zip"
        echo ""
        echo "     --no-permanent   Install release package VERSION but"
        echo "                      don't make it permanent"
        ;;
    uninstall)
        echo "Usage: $REL_NAME uninstall [VERSION]"
        echo "Uninstalls a release VERSION, it will only accept"
        echo "versions that are not currently in use"
        ;;
    upgrade)
        echo "Usage: $REL_NAME upgrade [VERSION]"
        echo "Upgrades the currently running release to VERSION, it assumes"
        echo "that a release package tarball has already been deployed at one"
        echo "of the following locations:"
        echo "      releases/<relname>-<version>.zip"
        echo ""
        echo "     --no-permanent   Install release package VERSION but"
        echo "                      don't make it permanent"
        ;;
    downgrade)
        echo "Usage: $REL_NAME downgrade [VERSION]"
        echo "Downgrades the currently running release to VERSION, it assumes"
        echo "that a release package tarball has already been deployed at one"
        echo "of the following locations:"
        echo "      releases/<relname>-<version>.zip"
        echo ""
        echo "     --no-permanent   Install release package VERSION but"
        echo "                      don't make it permanent"
        ;;
    *)
        echo "Usage: $REL_NAME COMMAND [help]"
        echo ''
        echo "Commonly used COMMANDs:"
        echo "  start:      Start EMQX in daemon mode"
        echo "  console:    Start EMQX in an interactive Erlang shell"
        echo "  foreground: Start EMQX in foreground mode without an interactive shell"
        echo "  stop:       Stop the running EMQX node"
        echo "  ctl:        Administration commands, execute '$REL_NAME ctl help' for more details"
        echo ''
        echo "More:"
        echo "  Shell attach:  remote_console | attach"
        echo "  Up/Down-grade: upgrade | downgrade | install | uninstall"
        echo "  Install info:  ertspath | root_dir | versions"
        echo "  Runtime info:  pid | ping | versions"
        echo "  Advanced:      console_clean | escript | rpc | rpcterms | eval"
        echo ''
        echo "Execute '$REL_NAME COMMAND help' for more information"
        ;;
    esac
}

COMMAND="${1:-}"

if [ -z "$COMMAND" ]; then
    usage 'help'
    exit 1
elif [ "$COMMAND" = 'help' ]; then
    usage 'help'
    exit 0
fi

if [ "${2:-}" = 'help' ]; then
    ## 'ctl' command has its own usage info
    if [ "$COMMAND" != 'ctl' ]; then
        usage "$COMMAND"
        exit 0
    fi
fi

# Simple way to check the correct user and fail early
check_user() {
    # Validate that the user running the script is the owner of the
    # RUN_DIR.
    if [ "$RUNNER_USER" ] && [ "x$WHOAMI" != "x$RUNNER_USER" ]; then
        if [ "x$WHOAMI" != "xroot" ]; then
            echo "You need to be root or use sudo to run this command"
            exit 1
        fi
        CMD="\"$RUNNER_SCRIPT\" "
        for ARG in "$@"; do
            CMD="${CMD} \"$ARG\""
        done
        # This will drop priviledges into the runner user
        # It exec's in a new shell and the current shell will exit
        exec su - "$RUNNER_USER" -c "$CMD"
    fi
}

# Make sure the user running this script is the owner and/or su to that user
check_user "$@"
ES=$?
if [ "$ES" -ne 0 ]; then
    exit $ES
fi

if [ -z "$WITH_EPMD" ]; then
    EPMD_ARG="-start_epmd false -epmd_module ekka_epmd -proto_dist ekka"
else
    PROTO_DIST=$(grep -E '^[ \t]*cluster.proto_dist[ \t]*=[ \t]*' "$RUNNER_ETC_DIR/emqx.conf" 2> /dev/null | tail -1 | awk -F"= " '{print $NF}')
    EPMD_ARG="-start_epmd true -proto_dist $PROTO_DIST"
fi

# Warn the user if ulimit -n is less than 1024
ULIMIT_F=$(ulimit -n)
if [ "$ULIMIT_F" -lt 1024 ]; then
    echo "!!!!"
    echo "!!!! WARNING: ulimit -n is ${ULIMIT_F}; 1024 is the recommended minimum."
    echo "!!!!"
fi

SED_REPLACE="sed -i "
case $(sed --help 2>&1) in
    *GNU*) SED_REPLACE="sed -i ";;
    *BusyBox*) SED_REPLACE="sed -i ";;
    *) SED_REPLACE="sed -i '' ";;
esac

# Get node pid
relx_get_pid() {
    if output="$(relx_nodetool rpcterms os getpid)"
    then
        # shellcheck disable=SC2001 # Escaped quote taken as closing quote in editor
        echo "$output" | sed -e 's/"//g'
        return 0
    else
        echo "$output"
        return 1
    fi
}

relx_get_nodename() {
    id="longname$(relx_gen_id)-${NAME}"
    "$BINDIR/erl" -boot "$REL_DIR/start_clean" -eval '[Host] = tl(string:tokens(atom_to_list(node()),"@")), io:format("~s~n", [Host]), halt()' -noshell "${NAME_TYPE}" "$id"
}

# Connect to a remote node
relx_rem_sh() {
    # Generate a unique id used to allow multiple remsh to the same node
    # transparently
    id="remsh$(relx_gen_id)-${NAME}"
    # Get the node's ticktime so that we use the same thing.
    TICKTIME="$(relx_nodetool rpcterms net_kernel get_net_ticktime)"

    # shellcheck disable=SC2086 # $EPMD_ARG is supposed to be split by whitespace
    # Setup remote shell command to control node
    exec "$BINDIR/erl" "$NAME_TYPE" "$id" -remsh "$NAME" -boot "$REL_DIR/start_clean" \
         -boot_var ERTS_LIB_DIR "$ERTS_LIB_DIR" \
         -setcookie "$COOKIE" -hidden -kernel net_ticktime "$TICKTIME" $EPMD_ARG
}

# Generate a random id
relx_gen_id() {
    od -t x -N 4 /dev/urandom | head -n1 | awk '{print $2}'
}

# Control a node
relx_nodetool() {
    command="$1"; shift
    export RUNNER_ROOT_DIR
    export REL_VSN

    ERL_FLAGS="$ERL_FLAGS $EPMD_ARG" \
    "$ERTS_DIR/bin/escript" "$ROOTDIR/bin/nodetool" "$NAME_TYPE" "$NAME" \
                                -setcookie "$COOKIE" "$command" "$@"
}

# Run an escript in the node's environment
relx_escript() {
    shift; scriptpath="$1"; shift
    export RUNNER_ROOT_DIR

    "$ERTS_DIR/bin/escript" "$ROOTDIR/$scriptpath" "$@"
}

# Output a start command for the last argument of run_erl
relx_start_command() {
    printf "exec \"%s\" \"%s\"" "$RUNNER_SCRIPT" \
           "$START_OPTION"
}

trim() {
    echo -e "${1}" | sed -e 's/^[[:space:]]*//' -e 's/[[:space:]]*$//'
}

# Function to generate app.config and vm.args
generate_config() {
    ## Delete the *.siz files first or it cann't start after
    ## changing the config 'log.rotation.size'
    rm -rf "${RUNNER_LOG_DIR}"/*.siz

    EMQX_LICENSE_CONF_OPTION=""
    if [ "${EMQX_LICENSE_CONF:-}" != "" ]; then
        EMQX_LICENSE_CONF_OPTION="-i ${EMQX_LICENSE_CONF}"
    fi

    set +e
    # shellcheck disable=SC2086
    CUTTLEFISH_OUTPUT="$("$ERTS_PATH"/escript "$RUNNER_ROOT_DIR"/bin/cuttlefish -v -i "$REL_DIR"/emqx.schema $EMQX_LICENSE_CONF_OPTION -c "$RUNNER_ETC_DIR"/emqx.conf -d "$RUNNER_DATA_DIR"/configs generate)"
    # shellcheck disable=SC2181
    RESULT=$?
    set -e
    if [ $RESULT -gt 0 ]; then
        echo "$CUTTLEFISH_OUTPUT"
        exit $RESULT
    fi
    ## transform a single line args list like '-config ... -args_file ... -vm_args ...' to lines and get path for each file respectively
    ## NOTE: the -args_file and -vm_args are the same file passed twice because args_file is used by beam, but not possible to get at runtime
    ## by calling init:get_arguments/0
    lines="$(echo "$CUTTLEFISH_OUTPUT" | tail -1 \
<<<<<<< HEAD
                | sed -e $'s/-config/\\\nconfig=/g' \
                | sed -e $'s/-args_file/\\\nargs_file=/g' \
                | sed -e $'s/-vm_args/\\\nvm_args=/g')"
=======
                    | sed -e $'s/-config/\\\nconfig=/g' \
                    | sed -e $'s/-args_file/\\\nargs_file=/g' \
                    | sed -e $'s/-vm_args/\\\nvm_args=/g')"
>>>>>>> e8d1e4a7
    CONFIG_FILE="$(trim "$(echo -e "$lines" | grep 'config=' | sed 's/config=//g')")"
    CUTTLE_GEN_ARG_FILE="$(trim "$(echo -e "$lines" | grep 'vm_args=' | sed 's/vm_args=//g')")"

    ## Merge cuttlefish generated *.args into the vm.args
    TMP_ARG_FILE="$RUNNER_DATA_DIR/configs/vm.args.tmp"
    cp "$RUNNER_ETC_DIR/vm.args" "$TMP_ARG_FILE"
    echo "" >> "$TMP_ARG_FILE"
    echo "-pa \"${REL_DIR}/consolidated\"" >> "$TMP_ARG_FILE"
    sed '/^#/d' "$CUTTLE_GEN_ARG_FILE" | sed '/^$/d' | while IFS='' read -r ARG_LINE || [ -n "$ARG_LINE" ]; do
        ARG_KEY=$(echo "$ARG_LINE" | awk '{$NF="";print}')
        ARG_VALUE=$(echo "$ARG_LINE" | awk '{print $NF}')
        if [ "$ARG_KEY" =  '' ]; then
            ## for the flags, e.g. -heart -emu_args etc
            ARG_KEY=$(echo "$ARG_LINE" | awk '{print $1}')
            ARG_VALUE=''
            TMP_ARG_KEY=$(grep "^$ARG_KEY" "$TMP_ARG_FILE" | awk '{print $1}')
            if [ "$TMP_ARG_KEY" = '' ]; then
                echo "$ARG_KEY" >> "$TMP_ARG_FILE"
            fi
        else
            TMP_ARG_VALUE=$(grep "^$ARG_KEY" "$TMP_ARG_FILE" | awk '{print $NF}')
            if [ "$ARG_VALUE" != "$TMP_ARG_VALUE" ] ; then
                if [ -n "$TMP_ARG_VALUE" ]; then
                    sh -c "$SED_REPLACE 's/^$ARG_KEY.*$/$ARG_LINE/' \"$TMP_ARG_FILE\""
                else
                    echo "$ARG_LINE" >> "$TMP_ARG_FILE"
                fi
            fi
        fi
    done
    mv -f "$TMP_ARG_FILE" "$CUTTLE_GEN_ARG_FILE"

    if ! relx_nodetool chkconfig -config "$CONFIG_FILE"; then
        echoerr "Error reading $CONFIG_FILE"
        exit 1
    fi
}

# check if a PID is down
is_down() {
    PID="$1"
    if ps -p "$PID" >/dev/null; then
        # still around
        # shellcheck disable=SC2009 # this grep pattern is not a part of the progra names
        if ps -p "$PID" | grep -q 'defunct'; then
            # zombie state, print parent pid
            parent="$(ps -o ppid= -p "$PID" | tr -d ' ')"
            echo "WARN: $PID is marked <defunct>, parent:"
            ps -p "$parent"
            return 0
        fi
        return 1
    fi
    # it's gone
    return 0
}

wait_for() {
    local WAIT_TIME
    local CMD
    WAIT_TIME="$1"
    shift
    CMD="$*"
    while true; do
        if $CMD >/dev/null 2>&1; then
            return 0
        fi
        if [ "$WAIT_TIME" -le 0 ]; then
            return 1
        fi
        WAIT_TIME=$((WAIT_TIME - 1))
        sleep 1
    done
}

# Call bootstrapd for daemon commands like start/stop/console
bootstrapd() {
    if [ -e "$RUNNER_DATA_DIR/.erlang.cookie" ]; then
        chown "$RUNNER_USER" "$RUNNER_DATA_DIR"/.erlang.cookie
    fi
}

# check if a PID is down
is_down() {
    PID="$1"
    if ps -p "$PID" >/dev/null; then
        # still around
        # shellcheck disable=SC2009 # this grep pattern is not a part of the progra names
        if ps -p "$PID" | grep -q 'defunct'; then
            return 0
        fi
        return 1
    fi
    # it's gone
    return 0
}

wait_for() {
    local WAIT_TIME
    local CMD
    WAIT_TIME="$1"
    shift
    CMD="$*"
    while true; do
        if $CMD >/dev/null 2>&1; then
            return 0
        fi
        if [ "$WAIT_TIME" -le 0 ]; then
            return 1
        fi
        WAIT_TIME=$((WAIT_TIME - 1))
        sleep 1
    done
}

IS_BOOT_COMMAND='no'
case "$1" in
    start|start_boot)
        IS_BOOT_COMMAND='yes'
        ;;
    console|console_clean|console_boot)
        IS_BOOT_COMMAND='yes'
        ;;
    foreground)
        IS_BOOT_COMMAND='yes'
        ;;
esac


if [ -z "$NAME_ARG" ]; then
    NODENAME="${EMQX_NODE_NAME:-}"
    # compatible with docker entrypoint
    [ -z "$NODENAME" ] && [ -n "$EMQX_NAME" ] && [ -n "$EMQX_HOST" ] && NODENAME="${EMQX_NAME}@${EMQX_HOST}"
    if [ -z "$NODENAME" ]; then
        if [ "$IS_BOOT_COMMAND" = 'no' ]; then
            # for non-boot commands, inspect vm.<time>.args for node name
            # shellcheck disable=SC2012,SC2086
            LATEST_VM_ARGS="$(ls -t $RUNNER_DATA_DIR/configs/vm.*.args 2>/dev/null | head -1)"
            if [ -z "$LATEST_VM_ARGS" ]; then
                echoerr "For command $1, there is no vm.*.args config file found in $RUNNER_DATA_DIR/configs/"
                echoerr "Please make sure the node is initialized (started for at least once)"
                exit 1
            fi
            NODENAME="$(grep -E '^-name' "$LATEST_VM_ARGS" | awk '{print $2}')"
        else
            # for boot commands, inspect emqx.conf for node name
            NODENAME=$("$ERTS_PATH"/escript "$RUNNER_ROOT_DIR"/bin/cuttlefish -i "$REL_DIR"/emqx.schema -c "$RUNNER_ETC_DIR"/emqx.conf get node.name)
        fi
    fi
    if [ -z "$NODENAME" ]; then
        echoerr "Failed to resolve emqx node name"
        if [ "$IS_BOOT_COMMAND" = 'yes' ]; then
            echoerr "Make sure runner has read permission on '$RUNNER_ETC_DIR/emqx.conf'"
        fi
        echoerr "Maybe override node name with environment variable ENQX_NODE_NAME='name@host.name'"
        echoerr "or, EMQX_NAME='name' and EMQX_HOST='host.name'"
        exit 1
    fi
    NAME_ARG="-name ${NODENAME# *}"
fi

# Extract the name type and name from the NAME_ARG for REMSH
NAME_TYPE="$(echo "$NAME_ARG" | awk '{print $1}')"
NAME="$(echo "$NAME_ARG" | awk '{print $2}')"
NODENAME="$(echo "$NAME" | awk -F'@' '{print $1}')"
export ESCRIPT_NAME="$NODENAME"

PIPE_DIR="${PIPE_DIR:-/$RUNNER_DATA_DIR/${WHOAMI}_erl_pipes/$NAME/}"

COOKIE="${EMQX_NODE_COOKIE:-}"
if [ -z "$COOKIE" ]; then
    if [ "$IS_BOOT_COMMAND" = 'yes' ]; then
        COOKIE=$("$ERTS_PATH"/escript "$RUNNER_ROOT_DIR"/bin/cuttlefish -i "$REL_DIR"/emqx.schema -c "$RUNNER_ETC_DIR"/emqx.conf get node.cookie)
    else
        # shellcheck disable=SC2012,SC2086
        LATEST_VM_ARGS="$(ls -t $RUNNER_DATA_DIR/configs/vm.*.args | head -1)"
        if [ -z "$LATEST_VM_ARGS" ]; then
            echo "For command $1, there is no vm.*.args config file found in $RUNNER_DATA_DIR/configs/"
            exit 1
        fi
        COOKIE="$(grep -E '^-setcookie' "$LATEST_VM_ARGS" | awk '{print $2}')"
    fi
fi

if [ -z "$COOKIE" ]; then
    echoerr "Please set node.cookie in $RUNNER_ETC_DIR/emqx.conf or override from environment variable EMQX_NODE_COOKIE"
    exit 1
fi

cd "$ROOTDIR"

# User can specify an sname without @hostname
# This will fail when creating remote shell
# So here we check for @ and add @hostname if missing
case $NAME in
    *@*)
        # Nothing to do
        ;;
    *)
        NAME=$NAME@$(relx_get_nodename)
        ;;
esac
MNESIA_DATA_DIR="$RUNNER_DATA_DIR/mnesia/$NAME"

# Check the first argument for instructions
case "$1" in
    start|start_boot)
        # Make sure a node IS not running
        if relx_nodetool "ping" >/dev/null 2>&1; then
            echo "Node is already running!"
            exit 1
        fi
        # Bootstrap daemon command (check perms & drop to $RUNNER_USER)
        bootstrapd

        # this flag passes down to console mode
        # so we know it's intended to be run in daemon mode
        export _EMQX_START_MODE="$1"

        # Save this for later.
        CMD=$1
        case "$1" in
            start)
                shift
                START_OPTION="console"
                HEART_OPTION="start"
                ;;
            start_boot)
                shift
                START_OPTION="console_boot"
                HEART_OPTION="start_boot"
                ;;
        esac
        RUN_PARAM="$*"

        # Set arguments for the heart command
        set -- "$RUNNER_SCRIPT" "$HEART_OPTION"
        [ "$RUN_PARAM" ] && set -- "$@" "$RUN_PARAM"

        # Export the HEART_COMMAND
        HEART_COMMAND="$RUNNER_SCRIPT $CMD"
        export HEART_COMMAND

        ## See: http://erlang.org/doc/man/run_erl.html
        # Export the RUN_ERL_LOG_GENERATIONS
        export RUN_ERL_LOG_GENERATIONS=${RUN_ERL_LOG_GENERATIONS:-"5"}

        # Export the RUN_ERL_LOG_MAXSIZE
        export RUN_ERL_LOG_MAXSIZE=${RUN_ERL_LOG_MAXSIZE:-"10485760"}

        mkdir -p "$PIPE_DIR"

        "$BINDIR/run_erl" -daemon "$PIPE_DIR" "$RUNNER_LOG_DIR" \
                          "$(relx_start_command)"

        WAIT_TIME=${WAIT_FOR_ERLANG:-150}
        while [ "$WAIT_TIME" -gt 0 ]; do
            if ! relx_nodetool "ping" >/dev/null 2>&1; then
                WAIT_TIME=$((WAIT_TIME - 1))
                sleep 1
                continue
            fi
            sleep 1
            if relx_nodetool "ping" >/dev/null 2>&1; then
                echo "$EMQX_DESCRIPTION $REL_VSN is started successfully!"
                exit 0
            fi
        done && echo "$EMQX_DESCRIPTION $REL_VSN failed to start within ${WAIT_FOR_ERLANG:-150} seconds,"
        echo "see the output of '$0 console' for more information."
        echo "If you want to wait longer, set the environment variable"
        echo "WAIT_FOR_ERLANG to the number of seconds to wait."
        exit 1
        ;;

    stop)
        # Wait for the node to completely stop...
        PID="$(relx_get_pid)"
        if ! relx_nodetool "stop"; then
            echoerr "Graceful shutdown failed PID=[$PID]"
            exit 1
        fi
        WAIT_TIME="${EMQX_WAIT_FOR_STOP:-120}"
        if ! wait_for "$WAIT_TIME" 'is_down' "$PID"; then
            msg="dangling after ${WAIT_TIME} seconds"
            # also log to syslog
            logger -t "${REL_NAME}[${PID}]" "STOP: $msg"
            # log to user console
            echoerr "Stop failed, $msg"
            echo "ERROR: $PID is still around"
            ps -p "$PID"
            exit 1
        fi
        logger -t "${REL_NAME}[${PID}]" "STOP: OK"
        ;;

    restart|reboot)
        echo "$EMQX_DESCRIPTION $REL_VSN is stopped: $("$RUNNER_BIN_DIR"/emqx stop)"
        "$RUNNER_BIN_DIR"/emqx start
        ;;

    pid)
        ## Get the VM's pid
        if ! relx_get_pid; then
            exit 1
        fi
        ;;

    ping)
        ## See if the VM is alive
        if ! relx_nodetool "ping"; then
            exit 1
        fi
        ;;

    escript)
        ## Run an escript under the node's environment
        if ! relx_escript "$@"; then
            exit 1
        fi
        ;;

    attach)
        # Make sure a node IS running
        if ! relx_nodetool "ping" > /dev/null; then
            echo "Node is not running!"
            exit 1
        fi

        # Bootstrap daemon command (check perms & drop to $RUNNER_USER)
        bootstrapd

        shift
        exec "$BINDIR/to_erl" "$PIPE_DIR"
        ;;

    remote_console)
        # Make sure a node IS running
        if ! relx_nodetool "ping" > /dev/null; then
            echo "Node is not running!"
            exit 1
        fi

        # Bootstrap daemon command (check perms & drop to $RUNNER_USER)
        bootstrapd

        shift
        relx_rem_sh
        ;;

    upgrade|downgrade|install|unpack|uninstall)
        if [ -z "$2" ]; then
            echo "Missing version argument"
            echo "Usage: $REL_NAME $1 {version}"
            exit 1
        fi

        COMMAND="$1"; shift

        # Make sure a node IS running
        if ! relx_nodetool "ping" > /dev/null; then
            echo "Node is not running!"
            exit 1
        fi

        ERL_FLAGS="$ERL_FLAGS $EPMD_ARG" \
        exec "$BINDIR/escript" "$ROOTDIR/bin/install_upgrade.escript" \
             "$COMMAND" "{'$REL_NAME', \"$NAME_TYPE\", '$NAME', '$COOKIE'}" "$@"
        ;;

    versions)
        # Make sure a node IS running
        if ! relx_nodetool "ping" > /dev/null; then
            echo "Node is not running!"
            exit 1
        fi

        COMMAND="$1"; shift

        ERL_FLAGS="$ERL_FLAGS $EPMD_ARG" \
        exec "$BINDIR/escript" "$ROOTDIR/bin/install_upgrade.escript" \
             "versions" "{'$REL_NAME', \"$NAME_TYPE\", '$NAME', '$COOKIE'}" "$@"
        ;;

    console|console_clean|console_boot)
        # Bootstrap daemon command (check perms & drop to $RUNNER_USER)
        bootstrapd

        # .boot file typically just $REL_NAME (ie, the app name)
        # however, for debugging, sometimes start_clean.boot is useful.
        # For e.g. 'setup', one may even want to name another boot script.
        case "$1" in
            console)
                if [ -f "$REL_DIR/$REL_NAME.boot" ]; then
                  BOOTFILE="$REL_DIR/$REL_NAME"
                else
                  BOOTFILE="$REL_DIR/start"
                fi
                ;;
            console_clean)
                BOOTFILE="$REL_DIR/start_clean"
                ;;
            console_boot)
                shift
                BOOTFILE="$1"
                shift
                ;;
        esac

        # set before generate_config
        if [ "${_EMQX_START_MODE:-}" = '' ]; then
            export EMQX_LOG__TO="${EMQX_LOG__TO:-console}"
        fi

        #generate app.config and vm.args
        generate_config

        # Setup beam-required vars
        EMU="beam"
        PROGNAME="${0#*/}"

        export EMU
        export PROGNAME

        # Store passed arguments since they will be erased by `set`
        ARGS="$*"

        # shellcheck disable=SC2086 # $EPMD_ARG is supposed to be split by whitespace
        # Build an array of arguments to pass to exec later on
        # Build it here because this command will be used for logging.
        set -- "$BINDIR/erlexec" \
            -boot "$BOOTFILE" -mode "$CODE_LOADING_MODE" \
            -boot_var ERTS_LIB_DIR "$ERTS_LIB_DIR" \
            -mnesia dir "\"${MNESIA_DATA_DIR}\"" \
            -config "$CONFIG_FILE" \
            -args_file "$CUTTLE_GEN_ARG_FILE" \
            -vm_args "$CUTTLE_GEN_ARG_FILE" \
            $EPMD_ARG

        # Log the startup
        logger -t "${REL_NAME}[$$]" "$* -- ${1+$ARGS}"

        # Start the VM
        exec "$@" -- ${1+$ARGS}
        ;;

    foreground)
        # Bootstrap daemon command (check perms & drop to $RUNNER_USER)
        bootstrapd
        # start up the release in the foreground for use by runit
        # or other supervision services

        # set before generate_config
        export EMQX_LOG__TO="${EMQX_LOG__TO:-console}"

        #generate app.config and vm.args
        generate_config

        [ -f "$REL_DIR/$REL_NAME.boot" ] && BOOTFILE="$REL_NAME" || BOOTFILE=start
        FOREGROUNDOPTIONS="-noshell -noinput +Bd"

        # Setup beam-required vars
        EMU=beam
        PROGNAME="${0#*/}"

        export EMU
        export PROGNAME

        # Store passed arguments since they will be erased by `set`
        ARGS="$*"

        # shellcheck disable=SC2086 # $EPMD_ARG is supposed to be split by whitespace
        # Build an array of arguments to pass to exec later on
        # Build it here because this command will be used for logging.
        set -- "$BINDIR/erlexec" $FOREGROUNDOPTIONS \
            -boot "$REL_DIR/$BOOTFILE" -mode "$CODE_LOADING_MODE" \
            -boot_var ERTS_LIB_DIR "$ERTS_LIB_DIR" \
            -mnesia dir "\"${MNESIA_DATA_DIR}\"" \
            -config "$CONFIG_FILE" \
            -args_file "$CUTTLE_GEN_ARG_FILE" \
            -vm_args "$CUTTLE_GEN_ARG_FILE" \
            $EPMD_ARG

        # Log the startup
        logger -t "${REL_NAME}[$$]" "$* -- ${1+$ARGS}"

        # Start the VM
        exec "$@" -- ${1+$ARGS}
        ;;
    ertspath)
        echo "$ERTS_PATH"
        ;;

    ctl)
        assert_node_alive
        shift
        relx_nodetool rpc_infinity emqx_ctl run_command "$@"
        ;;

    rpc)
        assert_node_alive
        shift
        relx_nodetool rpc "$@"
        ;;
    rpcterms)
        assert_node_alive
        shift
        relx_nodetool rpcterms "$@"
        ;;
    root_dir)
        assert_node_alive
        shift
        relx_nodetool "eval" 'code:root_dir()'
        ;;
    eval)
        assert_node_alive
        shift
        relx_nodetool "eval" "$@"
        ;;
    *)
        usage "$COMMAND"
        exit 1
        ;;
esac

exit 0<|MERGE_RESOLUTION|>--- conflicted
+++ resolved
@@ -362,15 +362,9 @@
     ## NOTE: the -args_file and -vm_args are the same file passed twice because args_file is used by beam, but not possible to get at runtime
     ## by calling init:get_arguments/0
     lines="$(echo "$CUTTLEFISH_OUTPUT" | tail -1 \
-<<<<<<< HEAD
-                | sed -e $'s/-config/\\\nconfig=/g' \
-                | sed -e $'s/-args_file/\\\nargs_file=/g' \
-                | sed -e $'s/-vm_args/\\\nvm_args=/g')"
-=======
                     | sed -e $'s/-config/\\\nconfig=/g' \
                     | sed -e $'s/-args_file/\\\nargs_file=/g' \
                     | sed -e $'s/-vm_args/\\\nvm_args=/g')"
->>>>>>> e8d1e4a7
     CONFIG_FILE="$(trim "$(echo -e "$lines" | grep 'config=' | sed 's/config=//g')")"
     CUTTLE_GEN_ARG_FILE="$(trim "$(echo -e "$lines" | grep 'vm_args=' | sed 's/vm_args=//g')")"
 
