%% -*- mode: erlang -*-
%% This config file is the very basic config to compile emqx
%% This allows emqx to be used as a dependency for other applications
%% such as emqx module/plugin develpments and tests.

%% With the help of EMQ's rebar3 fork, the config is extended
%% with rebar.config.erl module. Final result is written to
%% rebar.config.rendered if environment DEBUG is set.

{minimum_otp_vsn, "23"}.
{edoc_opts, [{preprocess,true}]}.
{erl_opts, [warn_unused_vars,warn_shadow_vars,warn_unused_import,
            warn_obsolete_guard,compressed,
            {d, snk_kind, msg}]}.

{extra_src_dirs, [{"etc", [{recursive,true}]}]}.

{xref_checks,[undefined_function_calls,undefined_functions,locals_not_used,
              deprecated_function_calls,warnings_as_errors,deprecated_functions]}.

{dialyzer, [
    {warnings, [unmatched_returns, error_handling]},
    {plt_location, "."},
    {plt_prefix, "emqx_dialyzer"},
    {plt_apps, all_apps},
    {statistics, true}
   ]
}.

{cover_opts, [verbose]}.
{cover_export_enabled, true}.
{cover_excl_mods, [emqx_exproto_pb, emqx_exhook_pb]}.

{provider_hooks, [{pre, [{release, {relup_helper, gen_appups}}]}]}.

{post_hooks,[]}.

{erl_first_files, ["src/emqx_logger.erl", "src/emqx_rule_actions_trans.erl"]}.

{deps,
    [ {gpb, "4.11.2"} %% gpb only used to build, but not for release, pin it here to avoid fetching a wrong version due to rebar plugins scattered in all the deps
    , {redbug, "2.0.7"}
    , {ehttpc, {git, "https://github.com/emqx/ehttpc", {tag, "0.2.0"}}}
    , {gun, {git, "https://github.com/emqx/gun", {tag, "1.3.7"}}}
<<<<<<< HEAD
    , {eredis_cluster, {git, "https://github.com/emqx/eredis_cluster", {tag, "0.7.3"}}}
=======
    , {eredis_cluster, {git, "https://github.com/emqx/eredis_cluster", {tag, "0.7.4"}}}
>>>>>>> c8920b54
    , {gproc, {git, "https://github.com/uwiger/gproc", {tag, "0.9.0"}}}
    , {jiffy, {git, "https://github.com/emqx/jiffy", {tag, "1.0.5"}}}
    , {cowboy, {git, "https://github.com/emqx/cowboy", {tag, "2.9.0"}}}
    , {esockd, {git, "https://github.com/emqx/esockd", {tag, "5.8.7"}}}
    , {ekka, {git, "https://github.com/emqx/ekka", {tag, "0.8.1.11"}}}
    , {gen_rpc, {git, "https://github.com/emqx/gen_rpc", {tag, "2.7.1"}}}
    , {cuttlefish, {git, "https://github.com/emqx/cuttlefish", {tag, "v3.3.6"}}}
    , {minirest, {git, "https://github.com/emqx/minirest", {tag, "0.3.9"}}}
    , {ecpool, {git, "https://github.com/emqx/ecpool", {tag, "0.5.2"}}}
    , {replayq, {git, "https://github.com/emqx/replayq", {tag, "0.3.4"}}}
    , {pbkdf2, {git, "https://github.com/emqx/erlang-pbkdf2.git", {branch, "2.0.4"}}}
    , {emqtt, {git, "https://github.com/emqx/emqtt", {tag, "1.2.3.1"}}}
    , {rulesql, {git, "https://github.com/emqx/rulesql", {tag, "0.1.5"}}}
    , {recon, {git, "https://github.com/ferd/recon", {tag, "2.5.1"}}}
    , {observer_cli, "1.6.1"} % NOTE: depends on recon 2.5.1
    , {getopt, "1.0.1"}
    , {snabbkaffe, {git, "https://github.com/kafka4beam/snabbkaffe.git", {tag, "1.0.1"}}}
    , {lc, {git, "https://github.com/emqx/lc.git", {tag, "0.3.1"}}}
    , {mongodb, {git,"https://github.com/emqx/mongodb-erlang", {tag, "v3.0.13"}}}
    , {epgsql, {git, "https://github.com/emqx/epgsql.git", {tag, "4.6.0"}}}
    , {grpc, {git, "https://github.com/emqx/grpc-erl", {tag, "0.6.7"}}}
    ]}.

{xref_ignores,
 [ %% schema registry is for enterprise
  {emqx_schema_registry,get_all_schemas,0},
  {emqx_schema_api,format_schema,1},
  {emqx_schema_api,make_schema_params,1},
  {emqx_schema_parser,decode,3},
  {emqx_schema_parser,encode,3},
  {emqx_schema_registry,add_schema,1},
  emqx_exhook_pb, % generated code for protobuf
  emqx_exproto_pb % generated code for protobuf
]}.<|MERGE_RESOLUTION|>--- conflicted
+++ resolved
@@ -42,11 +42,7 @@
     , {redbug, "2.0.7"}
     , {ehttpc, {git, "https://github.com/emqx/ehttpc", {tag, "0.2.0"}}}
     , {gun, {git, "https://github.com/emqx/gun", {tag, "1.3.7"}}}
-<<<<<<< HEAD
-    , {eredis_cluster, {git, "https://github.com/emqx/eredis_cluster", {tag, "0.7.3"}}}
-=======
     , {eredis_cluster, {git, "https://github.com/emqx/eredis_cluster", {tag, "0.7.4"}}}
->>>>>>> c8920b54
     , {gproc, {git, "https://github.com/uwiger/gproc", {tag, "0.9.0"}}}
     , {jiffy, {git, "https://github.com/emqx/jiffy", {tag, "1.0.5"}}}
     , {cowboy, {git, "https://github.com/emqx/cowboy", {tag, "2.9.0"}}}
